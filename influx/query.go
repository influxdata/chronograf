package influx

import (
	"strings"
	"time"

	"github.com/influxdata/chronograf"
	"github.com/influxdata/influxdb/influxql"
)

// Convert changes an InfluxQL query to a QueryConfig
func Convert(influxQL string) (chronograf.QueryConfig, error) {
	query, err := influxql.ParseQuery(influxQL)
	if err != nil {
		return chronograf.QueryConfig{}, err
	}

	raw := chronograf.QueryConfig{
		RawText: &influxQL,
		Fields:  []chronograf.Field{},
		GroupBy: chronograf.GroupBy{
			Tags: []string{},
		},
		Tags: make(map[string][]string, 0),
	}
	qc := chronograf.QueryConfig{
		GroupBy: chronograf.GroupBy{
			Tags: []string{},
		},
		Tags: make(map[string][]string, 0),
	}

	if len(query.Statements) != 1 {
		return raw, nil
	}

	stmt, ok := query.Statements[0].(*influxql.SelectStatement)
	if !ok {
		return raw, nil
	}

	// Query config doesn't support limits
	if stmt.Limit != 0 || stmt.Offset != 0 || stmt.SLimit != 0 || stmt.SOffset != 0 {
		return raw, nil
	}

	// Query config doesn't support sorting
	if len(stmt.SortFields) > 0 {
		return raw, nil
	}

	// Query config doesn't support fill
	if stmt.Fill != influxql.NullFill {
		return raw, nil
	}

	// Query config doesn't allow SELECT INTO
	if stmt.Target != nil {
		return raw, nil
	}

	// Query config only allows selecting from one source at a time.
	if len(stmt.Sources) != 1 {
		return raw, nil
	}

	src := stmt.Sources[0]
	measurement, ok := src.(*influxql.Measurement)
	if !ok {
		return raw, nil
	}

	if measurement.Regex != nil {
		return raw, nil
	}
	qc.Database = measurement.Database
	qc.RetentionPolicy = measurement.RetentionPolicy
	qc.Measurement = measurement.Name

	for _, dim := range stmt.Dimensions {
		switch v := dim.Expr.(type) {
		default:
			return raw, nil
		case *influxql.Call:
			if v.Name != "time" {
				return raw, nil
			}
			// Make sure there is exactly one argument.
			if len(v.Args) != 1 {
				return raw, nil
			}
			// Ensure the argument is a duration.
			lit, ok := v.Args[0].(*influxql.DurationLiteral)
			if !ok {
				return raw, nil
			}
			qc.GroupBy.Time = lit.String()
		case *influxql.VarRef:
			qc.GroupBy.Tags = append(qc.GroupBy.Tags, v.Val)
		}
	}

	fields := map[string][]string{}
	for _, fld := range stmt.Fields {
		switch f := fld.Expr.(type) {
		default:
			return raw, nil
		case *influxql.Call:
			// only support certain query config functions
			if _, ok := supportedFuncs[f.Name]; !ok {
				return raw, nil
			}
			// Query configs only support single argument functions
			if len(f.Args) != 1 {
				return raw, nil
			}
			ref, ok := f.Args[0].(*influxql.VarRef)
			// query config only support fields in the function
			if !ok {
				return raw, nil
			}
			// We only support field strings
			if ref.Type != influxql.Unknown {
				return raw, nil
			}
			if call, ok := fields[ref.Val]; !ok {
				fields[ref.Val] = []string{f.Name}
			} else {
				fields[ref.Val] = append(call, f.Name)
			}
		case *influxql.VarRef:
			if f.Type != influxql.Unknown {
				return raw, nil
			}
			if _, ok := fields[f.Val]; !ok {
				fields[f.Val] = []string{}
			}
		}
	}

	for fld, funcs := range fields {
		qc.Fields = append(qc.Fields, chronograf.Field{
			Field: fld,
			Funcs: funcs,
		})
	}

	if stmt.Condition == nil {
		return qc, nil
	}

	reduced := influxql.Reduce(stmt.Condition, nil)
	logic, ok := isTagLogic(reduced)
	if !ok {
		return raw, nil
	}

	ops := map[string]bool{}
	for _, l := range logic {
		values, ok := qc.Tags[l.Tag]
		if !ok {
			values = []string{}
		}
		ops[l.Op] = true
		values = append(values, l.Value)
		qc.Tags[l.Tag] = values
	}

	if len(logic) > 0 {
		if len(ops) != 1 {
			return raw, nil
		}
		if _, ok := ops["=="]; ok {
			qc.AreTagsAccepted = true
		}
	}

	// If the condition has a time range we report back its duration
	if dur, ok := hasTimeRange(stmt.Condition); ok {
		qc.Range = &chronograf.DurationRange{
<<<<<<< HEAD
			Lower: shortDur(dur),
			Upper: "now",
=======
			Lower: "now() - " + shortDur(dur),
>>>>>>> 3fabc9ca
		}
	}

	return qc, nil
}

// tagFilter represents a single tag that is filtered by some condition
type tagFilter struct {
	Op    string
	Tag   string
	Value string
}

func isTime(exp influxql.Expr) bool {
	if p, ok := exp.(*influxql.ParenExpr); ok {
		return isTime(p.Expr)
	} else if ref, ok := exp.(*influxql.VarRef); ok && strings.ToLower(ref.Val) == "time" {
		return true
	}
	return false
}

func isNow(exp influxql.Expr) bool {
	if p, ok := exp.(*influxql.ParenExpr); ok {
		return isNow(p.Expr)
	} else if call, ok := exp.(*influxql.Call); ok && strings.ToLower(call.Name) == "now" && len(call.Args) == 0 {
		return true
	}
	return false
}

func isDuration(exp influxql.Expr) (time.Duration, bool) {
	switch e := exp.(type) {
	case *influxql.ParenExpr:
		return isDuration(e.Expr)
	case *influxql.DurationLiteral:
		return e.Val, true
	case *influxql.NumberLiteral, *influxql.IntegerLiteral, *influxql.TimeLiteral:
		return 0, false
	}
	return 0, false
}

func isPreviousTime(exp influxql.Expr) (time.Duration, bool) {
	if p, ok := exp.(*influxql.ParenExpr); ok {
		return isPreviousTime(p.Expr)
	} else if bin, ok := exp.(*influxql.BinaryExpr); ok {
		now := isNow(bin.LHS) || isNow(bin.RHS) // either side can be now
		op := bin.Op == influxql.SUB
		dur, hasDur := isDuration(bin.LHS)
		if !hasDur {
			dur, hasDur = isDuration(bin.RHS)
		}
		return dur, now && op && hasDur
	} else if isNow(exp) { // just comparing to now
		return 0, true
	}
	return 0, false
}

func isTimeRange(exp influxql.Expr) (time.Duration, bool) {
	if p, ok := exp.(*influxql.ParenExpr); ok {
		return isTimeRange(p.Expr)
	} else if bin, ok := exp.(*influxql.BinaryExpr); ok {
		tm := isTime(bin.LHS) || isTime(bin.RHS) // Either side could be time
		op := false
		switch bin.Op {
		case influxql.LT, influxql.LTE, influxql.GT, influxql.GTE:
			op = true
		}
		dur, prev := isPreviousTime(bin.LHS)
		if !prev {
			dur, prev = isPreviousTime(bin.RHS)
		}
		return dur, tm && op && prev
	}
	return 0, false
}

func hasTimeRange(exp influxql.Expr) (time.Duration, bool) {
	if p, ok := exp.(*influxql.ParenExpr); ok {
		return hasTimeRange(p.Expr)
	} else if dur, ok := isTimeRange(exp); ok {
		return dur, true
	} else if bin, ok := exp.(*influxql.BinaryExpr); ok {
		dur, ok := isTimeRange(bin.LHS)
		if !ok {
			dur, ok = isTimeRange(bin.RHS)
		}
		return dur, ok
	}
	return 0, false
}

func isTagLogic(exp influxql.Expr) ([]tagFilter, bool) {
	if p, ok := exp.(*influxql.ParenExpr); ok {
		return isTagLogic(p.Expr)
	}

	if _, ok := isTimeRange(exp); ok {
		return nil, true
	} else if tf, ok := isTagFilter(exp); ok {
		return []tagFilter{tf}, true
	}

	bin, ok := exp.(*influxql.BinaryExpr)
	if !ok {
		return nil, false
	}

	lhs, lhsOK := isTagFilter(bin.LHS)
	rhs, rhsOK := isTagFilter(bin.RHS)

	if lhsOK && rhsOK && lhs.Tag == rhs.Tag && lhs.Op == rhs.Op && bin.Op == influxql.OR {
		return []tagFilter{lhs, rhs}, true
	}

	if bin.Op != influxql.AND {
		return nil, false
	}

	_, tm := isTimeRange(bin.LHS)
	if !tm {
		_, tm = isTimeRange(bin.RHS)
	}
	tf := lhsOK || rhsOK
	if tm && tf {
		if lhsOK {
			return []tagFilter{lhs}, true
		}
		return []tagFilter{rhs}, true
	}

	tlLHS, lhsOK := isTagLogic(bin.LHS)
	tlRHS, rhsOK := isTagLogic(bin.RHS)
	if lhsOK && rhsOK {
		ops := map[string]bool{} // there must only be one kind of ops
		for _, tf := range tlLHS {
			ops[tf.Op] = true
		}
		for _, tf := range tlRHS {
			ops[tf.Op] = true
		}
		if len(ops) > 1 {
			return nil, false
		}
		return append(tlLHS, tlRHS...), true
	}
	return nil, false
}

func isVarRef(exp influxql.Expr) bool {
	if p, ok := exp.(*influxql.ParenExpr); ok {
		return isVarRef(p.Expr)
	} else if _, ok := exp.(*influxql.VarRef); ok {
		return true
	}
	return false
}

func isString(exp influxql.Expr) bool {
	if p, ok := exp.(*influxql.ParenExpr); ok {
		return isString(p.Expr)
	} else if _, ok := exp.(*influxql.StringLiteral); ok {
		return true
	}
	return false
}

func isTagFilter(exp influxql.Expr) (tagFilter, bool) {
	switch expr := exp.(type) {
	default:
		return tagFilter{}, false
	case *influxql.ParenExpr:
		return isTagFilter(expr.Expr)
	case *influxql.BinaryExpr:
		var Op string
		if expr.Op == influxql.EQ {
			Op = "=="
		} else if expr.Op == influxql.NEQ {
			Op = "!="
		} else {
			return tagFilter{}, false
		}

		hasValue := isString(expr.LHS) || isString(expr.RHS)
		hasTag := isVarRef(expr.LHS) || isVarRef(expr.RHS)
		if !(hasValue && hasTag) {
			return tagFilter{}, false
		}

		value := ""
		tag := ""
		// Either tag op value or value op tag
		if isVarRef(expr.LHS) {
			t, _ := expr.LHS.(*influxql.VarRef)
			tag = t.Val
			v, _ := expr.RHS.(*influxql.StringLiteral)
			value = v.Val
		} else {
			t, _ := expr.RHS.(*influxql.VarRef)
			tag = t.Val
			v, _ := expr.LHS.(*influxql.StringLiteral)
			value = v.Val
		}

		return tagFilter{
			Op:    Op,
			Tag:   tag,
			Value: value,
		}, true
	}
}

var supportedFuncs = map[string]bool{
	"mean":   true,
	"median": true,
	"count":  true,
	"min":    true,
	"max":    true,
	"sum":    true,
	"first":  true,
	"last":   true,
	"spread": true,
	"stddev": true,
}

// shortDur converts duration into the queryConfig duration format
func shortDur(d time.Duration) string {
	s := d.String()
	if strings.HasSuffix(s, "m0s") {
		s = s[:len(s)-2]
	}
	if strings.HasSuffix(s, "h0m") {
		s = s[:len(s)-2]
	}
	return s
}<|MERGE_RESOLUTION|>--- conflicted
+++ resolved
@@ -178,12 +178,7 @@
 	// If the condition has a time range we report back its duration
 	if dur, ok := hasTimeRange(stmt.Condition); ok {
 		qc.Range = &chronograf.DurationRange{
-<<<<<<< HEAD
-			Lower: shortDur(dur),
-			Upper: "now",
-=======
 			Lower: "now() - " + shortDur(dur),
->>>>>>> 3fabc9ca
 		}
 	}
 
