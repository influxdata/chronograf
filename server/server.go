package server

import (
	"context"
	"crypto/tls"
	"log"
	"math/rand"
	"net"
	"net/http"
	"os"
	"runtime"
	"strconv"
	"time"

	"github.com/influxdata/chronograf"
	"github.com/influxdata/chronograf/bolt"
<<<<<<< HEAD
	"github.com/influxdata/chronograf/canned"
	"github.com/influxdata/chronograf/influx"
	"github.com/influxdata/chronograf/layouts"
=======
	"github.com/influxdata/chronograf/influx"
>>>>>>> d2e9cd78
	clog "github.com/influxdata/chronograf/log"
	"github.com/influxdata/chronograf/oauth2"
	"github.com/influxdata/chronograf/uuid"
	client "github.com/influxdata/usage-client/v1"
	flags "github.com/jessevdk/go-flags"
	"github.com/tylerb/graceful"
)

var (
	startTime time.Time
	basepath  string
)

func init() {
	startTime = time.Now().UTC()
}

// Server for the chronograf API
type Server struct {
	Host string `long:"host" description:"The IP to listen on" default:"0.0.0.0" env:"HOST"`
	Port int    `long:"port" description:"The port to listen on for insecure connections, defaults to a random value" default:"8888" env:"PORT"`

	Cert flags.Filename `long:"cert" description:"Path to PEM encoded public key certificate. " env:"TLS_CERTIFICATE"`
	Key  flags.Filename `long:"key" description:"Path to private key associated with given certificate. " env:"TLS_PRIVATE_KEY"`

<<<<<<< HEAD
	Develop      bool          `short:"d" long:"develop" description:"Run server in develop mode."`
	BoltPath     string        `short:"b" long:"bolt-path" description:"Full path to boltDB file (/var/lib/chronograf/chronograf-v1.db)" env:"BOLT_PATH" default:"chronograf-v1.db"`
	CannedPath   string        `short:"c" long:"canned-path" description:"Path to directory of pre-canned application layouts (/usr/share/chronograf/canned)" env:"CANNED_PATH" default:"canned"`
	TokenSecret  string        `short:"t" long:"token-secret" description:"Secret to sign tokens" env:"TOKEN_SECRET"`
	AuthDuration time.Duration `long:"auth-duration" default:"720h" description:"Total duration of cookie life for authentication (in hours). 0 means authentication expires on browser close." env:"AUTH_DURATION"`
=======
	InfluxDBURL      string `long:"influxdb-url" description:"Location of your InfluxDB instance" env:"INFLUXDB_URL"`
	InfluxDBUsername string `long:"influxdb-username" description:"Username for your InfluxDB instance" env:"INFLUXDB_USERNAME"`
	InfluxDBPassword string `long:"influxdb-password" description:"Password for your InfluxDB instance" env:"INFLUXDB_PASSWORD"`

	KapacitorURL      string `long:"kapacitor-url" description:"Location of your Kapacitor instance" env:"KAPACITOR_URL"`
	KapacitorUsername string `long:"kapacitor-username" description:"Username of your Kapacitor instance" env:"KAPACITOR_USERNAME"`
	KapacitorPassword string `long:"kapacitor-password" description:"Password of your Kapacitor instance" env:"KAPACITOR_PASSWORD"`

	Develop     bool   `short:"d" long:"develop" description:"Run server in develop mode."`
	BoltPath    string `short:"b" long:"bolt-path" description:"Full path to boltDB file (/var/lib/chronograf/chronograf-v1.db)" env:"BOLT_PATH" default:"chronograf-v1.db"`
	CannedPath  string `short:"c" long:"canned-path" description:"Path to directory of pre-canned application layouts (/usr/share/chronograf/canned)" env:"CANNED_PATH" default:"canned"`
	TokenSecret string `short:"t" long:"token-secret" description:"Secret to sign tokens" env:"TOKEN_SECRET"`
>>>>>>> d2e9cd78

	GithubClientID     string   `short:"i" long:"github-client-id" description:"Github Client ID for OAuth 2 support" env:"GH_CLIENT_ID"`
	GithubClientSecret string   `short:"s" long:"github-client-secret" description:"Github Client Secret for OAuth 2 support" env:"GH_CLIENT_SECRET"`
	GithubOrgs         []string `short:"o" long:"github-organization" description:"Github organization user is required to have active membership" env:"GH_ORGS" env-delim:","`

	GoogleClientID     string   `long:"google-client-id" description:"Google Client ID for OAuth 2 support" env:"GOOGLE_CLIENT_ID"`
	GoogleClientSecret string   `long:"google-client-secret" description:"Google Client Secret for OAuth 2 support" env:"GOGGLE_CLIENT_SECRET"`
	GoogleDomains      []string `long:"google-domains" description:"Google email domain user is required to have active membership" env:"GOOGLE_DOMAINS" env-delim:","`
	PublicURL          string   `long:"public-url" description:"Full public URL used to access Chronograf from a web browser. Used for Google OAuth2 authentication. (http://localhost:8888)" env:"PUBLIC_URL"`

	HerokuClientID      string   `long:"heroku-client-id" description:"Heroku Client ID for OAuth 2 support" env:"HEROKU_CLIENT_ID"`
	HerokuSecret        string   `long:"heroku-secret" description:"Heroku Secret for OAuth 2 support" env:"HEROKU_SECRET"`
	HerokuOrganizations []string `long:"heroku-organization" description:"Heroku Organization Memberships a user is required to have for access to Chronograf (comma separated)" env:"HEROKU_ORGS" env-delim:","`

	ReportingDisabled bool   `short:"r" long:"reporting-disabled" description:"Disable reporting of usage stats (os,arch,version,cluster_id,uptime) once every 24hr" env:"REPORTING_DISABLED"`
	LogLevel          string `short:"l" long:"log-level" value-name:"choice" choice:"debug" choice:"info" choice:"error" default:"info" description:"Set the logging level" env:"LOG_LEVEL"`
	Basepath          string `short:"p" long:"basepath" description:"A URL path prefix under which all chronograf routes will be mounted" env:"BASE_PATH"`
	ShowVersion       bool   `short:"v" long:"version" description:"Show Chronograf version info"`
	BuildInfo         BuildInfo
	Listener          net.Listener
	handler           http.Handler
}

func provide(p oauth2.Provider, m oauth2.Mux, ok func() bool) func(func(oauth2.Provider, oauth2.Mux)) {
	return func(configure func(oauth2.Provider, oauth2.Mux)) {
		if ok() {
			configure(p, m)
		}
	}
}

// UseGithub validates the CLI parameters to enable github oauth support
func (s *Server) UseGithub() bool {
	return s.TokenSecret != "" && s.GithubClientID != "" && s.GithubClientSecret != ""
}

// UseGoogle validates the CLI parameters to enable google oauth support
func (s *Server) UseGoogle() bool {
	return s.TokenSecret != "" && s.GoogleClientID != "" && s.GoogleClientSecret != "" && s.PublicURL != ""
}

// UseHeroku validates the CLI parameters to enable heroku oauth support
func (s *Server) UseHeroku() bool {
	return s.TokenSecret != "" && s.HerokuClientID != "" && s.HerokuSecret != ""
}

func (s *Server) githubOAuth(logger chronograf.Logger, auth oauth2.Authenticator) (oauth2.Provider, oauth2.Mux, func() bool) {
	gh := oauth2.Github{
		ClientID:     s.GithubClientID,
		ClientSecret: s.GithubClientSecret,
		Orgs:         s.GithubOrgs,
		Logger:       logger,
	}
	jwt := oauth2.NewJWT(s.TokenSecret)
	ghMux := oauth2.NewCookieMux(&gh, auth, jwt, logger)
	return &gh, ghMux, s.UseGithub
}

func (s *Server) googleOAuth(logger chronograf.Logger, auth oauth2.Authenticator) (oauth2.Provider, oauth2.Mux, func() bool) {
	redirectURL := s.PublicURL + s.Basepath + "/oauth/google/callback"
	google := oauth2.Google{
		ClientID:     s.GoogleClientID,
		ClientSecret: s.GoogleClientSecret,
		Domains:      s.GoogleDomains,
		RedirectURL:  redirectURL,
		Logger:       logger,
	}
	jwt := oauth2.NewJWT(s.TokenSecret)
	goMux := oauth2.NewCookieMux(&google, auth, jwt, logger)
	return &google, goMux, s.UseGoogle
}

func (s *Server) herokuOAuth(logger chronograf.Logger, auth oauth2.Authenticator) (oauth2.Provider, oauth2.Mux, func() bool) {
	heroku := oauth2.Heroku{
		ClientID:      s.HerokuClientID,
		ClientSecret:  s.HerokuSecret,
		Organizations: s.HerokuOrganizations,
		Logger:        logger,
	}
	jwt := oauth2.NewJWT(s.TokenSecret)
	hMux := oauth2.NewCookieMux(&heroku, auth, jwt, logger)
	return &heroku, hMux, s.UseHeroku
}

// BuildInfo is sent to the usage client to track versions and commits
type BuildInfo struct {
	Version string
	Commit  string
}

func (s *Server) useAuth() bool {
	gh := s.TokenSecret != "" && s.GithubClientID != "" && s.GithubClientSecret != ""
	google := s.TokenSecret != "" && s.GoogleClientID != "" && s.GoogleClientSecret != "" && s.PublicURL != ""
	heroku := s.TokenSecret != "" && s.HerokuClientID != "" && s.HerokuSecret != ""
	return gh || google || heroku
}

func (s *Server) useTLS() bool {
	return s.Cert != ""
}

// NewListener will an http or https listener depending useTLS()
func (s *Server) NewListener() (net.Listener, error) {
	addr := net.JoinHostPort(s.Host, strconv.Itoa(s.Port))
	if !s.useTLS() {
		listener, err := net.Listen("tcp", addr)
		if err != nil {
			return nil, err
		}
		return listener, nil
	}

	// If no key specified, therefore, we assume it is in the cert
	if s.Key == "" {
		s.Key = s.Cert
	}

	cert, err := tls.LoadX509KeyPair(string(s.Cert), string(s.Key))
	if err != nil {
		return nil, err
	}

	listener, err := tls.Listen("tcp", addr, &tls.Config{
		Certificates: []tls.Certificate{cert},
	})

	if err != nil {
		return nil, err
	}
	return listener, nil
}

// Serve starts and runs the chronograf server
func (s *Server) Serve(ctx context.Context) error {
	logger := clog.New(clog.ParseLevel(s.LogLevel))
	layoutBuilder := &MultiLayoutBuilder{
		Logger:     logger,
		UUID:       &uuid.V4{},
		CannedPath: s.CannedPath,
	}
	sourcesBuilder := &MultiSourceBuilder{
		InfluxDBURL:      s.InfluxDBURL,
		InfluxDBUsername: s.InfluxDBUsername,
		InfluxDBPassword: s.InfluxDBPassword,
	}
	kapacitorBuilder := &MultiKapacitorBuilder{
		KapacitorURL:      s.KapacitorURL,
		KapacitorUsername: s.KapacitorUsername,
		KapacitorPassword: s.KapacitorPassword,
	}
	service := openService(ctx, s.BoltPath, layoutBuilder, sourcesBuilder, kapacitorBuilder, logger, s.useAuth())
	basepath = s.Basepath

	providerFuncs := []func(func(oauth2.Provider, oauth2.Mux)){}

	auth := oauth2.NewCookieJWT(s.TokenSecret, s.AuthDuration)
	providerFuncs = append(providerFuncs, provide(s.githubOAuth(logger, auth)))
	providerFuncs = append(providerFuncs, provide(s.googleOAuth(logger, auth)))
	providerFuncs = append(providerFuncs, provide(s.herokuOAuth(logger, auth)))

	s.handler = NewMux(MuxOpts{
		Develop:       s.Develop,
		Auth:          auth,
		Logger:        logger,
		UseAuth:       s.useAuth(),
		ProviderFuncs: providerFuncs,
	}, service)

	// Add chronograf's version header to all requests
	s.handler = Version(s.BuildInfo.Version, s.handler)

	if s.useTLS() {
		// Add HSTS to instruct all browsers to change from http to https
		s.handler = HSTS(s.handler)
	}

	listener, err := s.NewListener()
	if err != nil {
		logger.
			WithField("component", "server").
			Error(err)
		return err
	}
	s.Listener = listener

	// Using a log writer for http server logging
	w := logger.Writer()
	defer w.Close()
	stdLog := log.New(w, "", 0)

	// TODO: Remove graceful when changing to go 1.8
	httpServer := &graceful.Server{
		Server: &http.Server{
			ErrorLog: stdLog,
			Handler:  s.handler,
		},
		Logger:       stdLog,
		TCPKeepAlive: 5 * time.Second,
	}
	httpServer.SetKeepAlivesEnabled(true)

	if !s.ReportingDisabled {
		go reportUsageStats(s.BuildInfo, logger)
	}
	scheme := "http"
	if s.useTLS() {
		scheme = "https"
	}
	logger.
		WithField("component", "server").
		Info("Serving chronograf at ", scheme, "://", s.Listener.Addr())

	if err := httpServer.Serve(s.Listener); err != nil {
		logger.
			WithField("component", "server").
			Error(err)
		return err
	}

	logger.
		WithField("component", "server").
		Info("Stopped serving chronograf at ", scheme, "://", s.Listener.Addr())

	return nil
}

func openService(ctx context.Context, boltPath string, lBuilder LayoutBuilder, sBuilder SourcesBuilder, kapBuilder KapacitorBuilder, logger chronograf.Logger, useAuth bool) Service {
	db := bolt.NewClient()
	db.Path = boltPath
	if err := db.Open(ctx); err != nil {
		logger.
			WithField("component", "boltstore").
			Error("Unable to open boltdb; is there a chronograf already running?  ", err)
		os.Exit(1)
	}

	layouts, err := lBuilder.Build(db.LayoutStore)
	if err != nil {
		logger.
			WithField("component", "LayoutStore").
			Error("Unable to construct a MultiLayoutStore", err)
		os.Exit(1)
	}

	sources, err := sBuilder.Build(db.SourcesStore)
	if err != nil {
		logger.
			WithField("component", "SourcesStore").
			Error("Unable to construct a MultiSourcesStore", err)
		os.Exit(1)
	}

	kapacitors, err := kapBuilder.Build(db.ServersStore)
	if err != nil {
		logger.
			WithField("component", "KapacitorStore").
			Error("Unable to construct a MultiKapacitorStore", err)
		os.Exit(1)
	}

	return Service{
		TimeSeriesClient: &InfluxClient{},
		SourcesStore:     sources,
		ServersStore:     kapacitors,
		UsersStore:       db.UsersStore,
		LayoutStore:      layouts,
		DashboardsStore:  db.DashboardsStore,
		AlertRulesStore:  db.AlertsStore,
		Logger:           logger,
		UseAuth:          useAuth,
		Databases:        &influx.Client{Logger: logger},
	}
}

// reportUsageStats starts periodic server reporting.
func reportUsageStats(bi BuildInfo, logger chronograf.Logger) {
	rand.Seed(time.Now().UTC().UnixNano())
	serverID := strconv.FormatUint(uint64(rand.Int63()), 10)
	reporter := client.New("")
	values := client.Values{
		"os":         runtime.GOOS,
		"arch":       runtime.GOARCH,
		"version":    bi.Version,
		"cluster_id": serverID,
		"uptime":     time.Since(startTime).Seconds(),
	}
	l := logger.WithField("component", "usage").
		WithField("reporting_addr", reporter.URL).
		WithField("freq", "24h").
		WithField("stats", "os,arch,version,cluster_id,uptime")
	l.Info("Reporting usage stats")
	_, _ = reporter.Save(clientUsage(values))

	ticker := time.NewTicker(24 * time.Hour)
	defer ticker.Stop()
	for {
		<-ticker.C
		values["uptime"] = time.Since(startTime).Seconds()
		l.Debug("Reporting usage stats")
		go reporter.Save(clientUsage(values))
	}
}

func clientUsage(values client.Values) *client.Usage {
	return &client.Usage{
		Product: "chronograf-ng",
		Data: []client.UsageData{
			{
				Values: values,
			},
		},
	}
}<|MERGE_RESOLUTION|>--- conflicted
+++ resolved
@@ -14,13 +14,7 @@
 
 	"github.com/influxdata/chronograf"
 	"github.com/influxdata/chronograf/bolt"
-<<<<<<< HEAD
-	"github.com/influxdata/chronograf/canned"
 	"github.com/influxdata/chronograf/influx"
-	"github.com/influxdata/chronograf/layouts"
-=======
-	"github.com/influxdata/chronograf/influx"
->>>>>>> d2e9cd78
 	clog "github.com/influxdata/chronograf/log"
 	"github.com/influxdata/chronograf/oauth2"
 	"github.com/influxdata/chronograf/uuid"
@@ -46,26 +40,19 @@
 	Cert flags.Filename `long:"cert" description:"Path to PEM encoded public key certificate. " env:"TLS_CERTIFICATE"`
 	Key  flags.Filename `long:"key" description:"Path to private key associated with given certificate. " env:"TLS_PRIVATE_KEY"`
 
-<<<<<<< HEAD
+	InfluxDBURL      string `long:"influxdb-url" description:"Location of your InfluxDB instance" env:"INFLUXDB_URL"`
+	InfluxDBUsername string `long:"influxdb-username" description:"Username for your InfluxDB instance" env:"INFLUXDB_USERNAME"`
+	InfluxDBPassword string `long:"influxdb-password" description:"Password for your InfluxDB instance" env:"INFLUXDB_PASSWORD"`
+
+	KapacitorURL      string `long:"kapacitor-url" description:"Location of your Kapacitor instance" env:"KAPACITOR_URL"`
+	KapacitorUsername string `long:"kapacitor-username" description:"Username of your Kapacitor instance" env:"KAPACITOR_USERNAME"`
+	KapacitorPassword string `long:"kapacitor-password" description:"Password of your Kapacitor instance" env:"KAPACITOR_PASSWORD"`
+
 	Develop      bool          `short:"d" long:"develop" description:"Run server in develop mode."`
 	BoltPath     string        `short:"b" long:"bolt-path" description:"Full path to boltDB file (/var/lib/chronograf/chronograf-v1.db)" env:"BOLT_PATH" default:"chronograf-v1.db"`
 	CannedPath   string        `short:"c" long:"canned-path" description:"Path to directory of pre-canned application layouts (/usr/share/chronograf/canned)" env:"CANNED_PATH" default:"canned"`
 	TokenSecret  string        `short:"t" long:"token-secret" description:"Secret to sign tokens" env:"TOKEN_SECRET"`
 	AuthDuration time.Duration `long:"auth-duration" default:"720h" description:"Total duration of cookie life for authentication (in hours). 0 means authentication expires on browser close." env:"AUTH_DURATION"`
-=======
-	InfluxDBURL      string `long:"influxdb-url" description:"Location of your InfluxDB instance" env:"INFLUXDB_URL"`
-	InfluxDBUsername string `long:"influxdb-username" description:"Username for your InfluxDB instance" env:"INFLUXDB_USERNAME"`
-	InfluxDBPassword string `long:"influxdb-password" description:"Password for your InfluxDB instance" env:"INFLUXDB_PASSWORD"`
-
-	KapacitorURL      string `long:"kapacitor-url" description:"Location of your Kapacitor instance" env:"KAPACITOR_URL"`
-	KapacitorUsername string `long:"kapacitor-username" description:"Username of your Kapacitor instance" env:"KAPACITOR_USERNAME"`
-	KapacitorPassword string `long:"kapacitor-password" description:"Password of your Kapacitor instance" env:"KAPACITOR_PASSWORD"`
-
-	Develop     bool   `short:"d" long:"develop" description:"Run server in develop mode."`
-	BoltPath    string `short:"b" long:"bolt-path" description:"Full path to boltDB file (/var/lib/chronograf/chronograf-v1.db)" env:"BOLT_PATH" default:"chronograf-v1.db"`
-	CannedPath  string `short:"c" long:"canned-path" description:"Path to directory of pre-canned application layouts (/usr/share/chronograf/canned)" env:"CANNED_PATH" default:"canned"`
-	TokenSecret string `short:"t" long:"token-secret" description:"Secret to sign tokens" env:"TOKEN_SECRET"`
->>>>>>> d2e9cd78
 
 	GithubClientID     string   `short:"i" long:"github-client-id" description:"Github Client ID for OAuth 2 support" env:"GH_CLIENT_ID"`
 	GithubClientSecret string   `short:"s" long:"github-client-secret" description:"Github Client Secret for OAuth 2 support" env:"GH_CLIENT_SECRET"`
