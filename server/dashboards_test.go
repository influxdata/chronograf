package server

import (
	"reflect"
	"testing"

	"github.com/influxdata/chronograf"
)

func TestCorrectWidthHeight(t *testing.T) {
	t.Parallel()
	tests := []struct {
		name string
		cell chronograf.DashboardCell
		want chronograf.DashboardCell
	}{
		{
			name: "updates width",
			cell: chronograf.DashboardCell{
				W: 0,
				H: 4,
			},
			want: chronograf.DashboardCell{
				W: 4,
				H: 4,
			},
		},
		{
			name: "updates height",
			cell: chronograf.DashboardCell{
				W: 4,
				H: 0,
			},
			want: chronograf.DashboardCell{
				W: 4,
				H: 4,
			},
		},
		{
			name: "updates both",
			cell: chronograf.DashboardCell{
				W: 0,
				H: 0,
			},
			want: chronograf.DashboardCell{
				W: 4,
				H: 4,
			},
		},
		{
			name: "updates neither",
			cell: chronograf.DashboardCell{
				W: 4,
				H: 4,
			},
			want: chronograf.DashboardCell{
				W: 4,
				H: 4,
			},
		},
	}
	for _, tt := range tests {
		if CorrectWidthHeight(&tt.cell); !reflect.DeepEqual(tt.cell, tt.want) {
			t.Errorf("%q. CorrectWidthHeight() = %v, want %v", tt.name, tt.cell, tt.want)
		}
	}
}

func TestDashboardDefaults(t *testing.T) {
	tests := []struct {
		name string
		d    chronograf.Dashboard
		want chronograf.Dashboard
	}{
		{
			name: "Updates all cell widths/heights",
			d: chronograf.Dashboard{
				Cells: []chronograf.DashboardCell{
					{
						W: 0,
						H: 0,
					},
					{
						W: 2,
						H: 2,
					},
				},
			},
			want: chronograf.Dashboard{
				Cells: []chronograf.DashboardCell{
					{
						W: 4,
						H: 4,
					},
					{
						W: 2,
						H: 2,
					},
				},
			},
		},
		{
			name: "Updates no cell",
			d: chronograf.Dashboard{
				Cells: []chronograf.DashboardCell{
					{
						W: 4,
						H: 4,
					}, {
						W: 2,
						H: 2,
					},
				},
			},
			want: chronograf.Dashboard{
				Cells: []chronograf.DashboardCell{
					{
						W: 4,
						H: 4,
					},
					{
						W: 2,
						H: 2,
					},
				},
			},
		},
	}
	for _, tt := range tests {
		if DashboardDefaults(&tt.d); !reflect.DeepEqual(tt.d, tt.want) {
			t.Errorf("%q. DashboardDefaults() = %v, want %v", tt.name, tt.d, tt.want)
		}
	}
}

func TestValidDashboardRequest(t *testing.T) {
	tests := []struct {
		name    string
		d       chronograf.Dashboard
		want    chronograf.Dashboard
		wantErr bool
	}{
		{
			name: "Updates all cell widths/heights",
			d: chronograf.Dashboard{
				Cells: []chronograf.DashboardCell{
					{
						W: 0,
						H: 0,
						Queries: []chronograf.DashboardQuery{
							{
								Command: "SELECT donors from hill_valley_preservation_society where time > 1985-10-25T08:00:00",
							},
						},
					},
					{
						W: 2,
						H: 2,
						Queries: []chronograf.DashboardQuery{
							{
								Command: "SELECT winning_horses from grays_sports_alamanc where time > 1955-11-1T00:00:00",
							},
						},
					},
				},
			},
			want: chronograf.Dashboard{
				Cells: []chronograf.DashboardCell{
					{
						W: 4,
						H: 4,
						Queries: []chronograf.DashboardQuery{
							{
								Command: "SELECT donors from hill_valley_preservation_society where time > 1985-10-25T08:00:00",
							},
						},
					},
					{
						W: 2,
						H: 2,
						Queries: []chronograf.DashboardQuery{
							{
								Command: "SELECT winning_horses from grays_sports_alamanc where time > 1955-11-1T00:00:00",
							},
						},
					},
				},
			},
		},
	}
	for _, tt := range tests {
		err := ValidDashboardRequest(&tt.d)
		if (err != nil) != tt.wantErr {
			t.Errorf("%q. ValidDashboardRequest() error = %v, wantErr %v", tt.name, err, tt.wantErr)
			continue
		}
		if !reflect.DeepEqual(tt.d, tt.want) {
			t.Errorf("%q. ValidDashboardRequest() = %v, want %v", tt.name, tt.d, tt.want)
		}
	}
}

func Test_newDashboardResponse(t *testing.T) {
	tests := []struct {
		name string
		d    chronograf.Dashboard
		want *dashboardResponse
	}{
		{
			name: "creates a dashboard response",
			d: chronograf.Dashboard{
				Cells: []chronograf.DashboardCell{
					{
						ID: "a",
						W:  0,
						H:  0,
						Queries: []chronograf.DashboardQuery{
							{
								Command: "SELECT donors from hill_valley_preservation_society where time > '1985-10-25 08:00:00'",
							},
						},
					},
					{
						ID: "b",
						W:  0,
						H:  0,
						Queries: []chronograf.DashboardQuery{
							{
								Command: "SELECT winning_horses from grays_sports_alamanc where time > now() - 15m",
							},
						},
					},
				},
			},
			want: &dashboardResponse{
				Templates: []templateResponse{},
				Cells: []dashboardCellResponse{
					dashboardCellResponse{
						Links: dashboardCellLinks{
							Self: "/chronograf/v1/dashboards/0/cells/a",
						},
						DashboardCell: chronograf.DashboardCell{
							ID: "a",
							W:  4,
							H:  4,
							Queries: []chronograf.DashboardQuery{
								{
									Command: "SELECT donors from hill_valley_preservation_society where time > '1985-10-25 08:00:00'",
									QueryConfig: chronograf.QueryConfig{
										RawText: &[]string{"SELECT donors from hill_valley_preservation_society where time > '1985-10-25 08:00:00'"}[0],
										Fields:  []chronograf.Field{},
										GroupBy: chronograf.GroupBy{
											Tags: []string{},
										},
										Tags:            make(map[string][]string, 0),
										AreTagsAccepted: false,
									},
								},
							},
						},
					},
					dashboardCellResponse{
						Links: dashboardCellLinks{
							Self: "/chronograf/v1/dashboards/0/cells/b",
						},
						DashboardCell: chronograf.DashboardCell{
							ID: "b",
							W:  4,
							H:  4,
							Queries: []chronograf.DashboardQuery{
								{
									Command: "SELECT winning_horses from grays_sports_alamanc where time > now() - 15m",
									QueryConfig: chronograf.QueryConfig{
										Measurement: "grays_sports_alamanc",
										Fields: []chronograf.Field{
											{
												Field: "winning_horses",
												Funcs: []string{},
											},
										},
										GroupBy: chronograf.GroupBy{
											Tags: []string{},
										},
										Tags:            make(map[string][]string, 0),
										AreTagsAccepted: false,
										Range: &chronograf.DurationRange{
<<<<<<< HEAD
											Lower: "15m",
											Upper: "now",
=======
											Lower: "now() - 15m",
>>>>>>> 3fabc9ca
										},
									},
								},
							},
						},
					},
				},
				Links: dashboardLinks{
					Self:      "/chronograf/v1/dashboards/0",
					Cells:     "/chronograf/v1/dashboards/0/cells",
					Templates: "/chronograf/v1/dashboards/0/templates",
				},
			},
		},
	}
	for _, tt := range tests {
		if got := newDashboardResponse(tt.d); !reflect.DeepEqual(got, tt.want) {
			t.Errorf("%q. newDashboardResponse() = \n%#v\n\n, want\n\n%#v", tt.name, got, tt.want)
		}
	}
}<|MERGE_RESOLUTION|>--- conflicted
+++ resolved
@@ -284,12 +284,7 @@
 										Tags:            make(map[string][]string, 0),
 										AreTagsAccepted: false,
 										Range: &chronograf.DurationRange{
-<<<<<<< HEAD
-											Lower: "15m",
-											Upper: "now",
-=======
 											Lower: "now() - 15m",
->>>>>>> 3fabc9ca
 										},
 									},
 								},
