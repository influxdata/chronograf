## [unreleased]

<<<<<<< HEAD
=======
### Bug Fixes

1. [#6103](https://github.com/influxdata/chronograf/pull/6103): Set active database for InfluxQL meta queries.
2. [#6105](https://github.com/influxdata/chronograf/pull/6105): Prevent dangerous InfluxQL statements from auto-execution.
3. [#6111](https://github.com/influxdata/chronograf/pull/6111): Loading Hosts page for large number of hosts.
4. [#6116](https://github.com/influxdata/chronograf/pull/6116): Showing tag values in Flux query builder connected to InfluxDB Enterprise.

### Other

1. [#6102](https://github.com/influxdata/chronograf/pull/6102): Upgrade golang to 1.21.12.

>>>>>>> 6c384b03
## v1.10.5 [2024-05-31]

### Other

1. [#6094](https://github.com/influxdata/chronograf/pull/6094): Upgrade golang to 1.21.10.

## v1.10.4 [2024-04-25]

### Other

1. [#6090](https://github.com/influxdata/chronograf/pull/6090): Upgrade golang to 1.21.9.

## v1.10.3 [2024-02-28]

### Features

1. [#6073](https://github.com/influxdata/chronograf/pull/6073): Possibility to specify OAuth logout endpoint to logout from OAuth Identity provider.

### Other

1. [#6074](https://github.com/influxdata/chronograf/pull/6074): Upgrade golang to 1.20.13.

## v1.10.2 [2023-10-20]

### Bug Fixes

1. [#6056](https://github.com/influxdata/chronograf/pull/6056): Fix error on typing colon
2. [#6060](https://github.com/influxdata/chronograf/pull/6060): Fix time interval in `Processor_Queue_Length` query

### Other

1. [#6063](https://github.com/influxdata/chronograf/pull/6063): Upgrade golang to 1.20.10

## v1.10.1

### Features

### Bug Fixes

1. [#6001](https://github.com/influxdata/chronograf/pull/6001): Repair UI served under BASEPATH.

### Other

1. [#6010](https://github.com/influxdata/chronograf/pull/6010): Security Updates
1. [#6021](https://github.com/influxdata/chronograf/pull/6021): Security Updates
1. [#6025](https://github.com/influxdata/chronograf/pull/6025): Security Updates
1. [#6026](https://github.com/influxdata/chronograf/pull/6026): Bump to Go 1.20
1. [#6028](https://github.com/influxdata/chronograf/pull/6028): Build releases with Go 1.20
1. [#6032](https://github.com/influxdata/chronograf/pull/6032): Upgrade golang to 1.20.4

## v1.10.0 [2022-08-23]

### Features

1. [#5904](https://github.com/influxdata/chronograf/pull/5904): Add reader role.
1. [#5921](https://github.com/influxdata/chronograf/pull/5921): Manage InfluxDB users including their database permissions.
1. [#5923](https://github.com/influxdata/chronograf/pull/5923): Manage InfluxDB roles including their database permissions.
1. [#5925](https://github.com/influxdata/chronograf/pull/5925): Improve InfluxDB user creation.
1. [#5926](https://github.com/influxdata/chronograf/pull/5926): Improve InfluxDB role creation.
1. [#5927](https://github.com/influxdata/chronograf/pull/5927): Show effective permissions on Users page.
1. [#5929](https://github.com/influxdata/chronograf/pull/5926): Add refresh button to InfluxDB Users/Roles/Databases page.
1. [#5940](https://github.com/influxdata/chronograf/pull/5940): Support InfluxDB behind proxy under subpath.
1. [#5956](https://github.com/influxdata/chronograf/pull/5956): Add InfluxDB admin tabs to user/role detail page.
1. [#5959](https://github.com/influxdata/chronograf/pull/5959): Allow to customize annotation color.
1. [#5967](https://github.com/influxdata/chronograf/pull/5967): Remember whether to start with shown annotations on Dashboard page.
1. [#5977](https://github.com/influxdata/chronograf/pull/5977): Select current value in dropdown search input.
1. [#5997](https://github.com/influxdata/chronograf/pull/5997): Simplify flux labels.
1. [#5998](https://github.com/influxdata/chronograf/pull/5998): Setup DBRP mapping automatically for a v2 connection.

### Bug Fixes

1. [#5882](https://github.com/influxdata/chronograf/pull/5882): Repair table visualization of string values.
1. [#5913](https://github.com/influxdata/chronograf/pull/5913): Improve InfluxDB Enterprise detection.
1. [#5917](https://github.com/influxdata/chronograf/pull/5917): Improve InfluxDB Enterprise user creation process.
1. [#5917](https://github.com/influxdata/chronograf/pull/5917): Avoid stale reads in communication with InfluxDB Enterprise meta nodes.
1. [#5938](https://github.com/influxdata/chronograf/pull/5938): Properly detect unsupported values in Alert Rule builder.
1. [#5965](https://github.com/influxdata/chronograf/pull/5965): Inform the user to use v2 administration.
1. [#5976](https://github.com/influxdata/chronograf/pull/5976): Make markdown cell content selectable.

### Other

1. [#5875](https://github.com/influxdata/chronograf/pull/5875): Upgrade to node 16 LTS.
1. [#5896](https://github.com/influxdata/chronograf/pull/5896): Add cypress tests with github workflows.
1. [#5898](https://github.com/influxdata/chronograf/pull/5898): Upgrade javascript dependencies.
1. [#5897](https://github.com/influxdata/chronograf/pull/5897): Upgrade golang to 1.18.
1. [#5915](https://github.com/influxdata/chronograf/pull/5915): Upgrade github.com/lestrrat-go/jwx to v2.
1. [#5933](https://github.com/influxdata/chronograf/pull/5933): Upgrade golang to 1.18.3 .
1. [#5947](https://github.com/influxdata/chronograf/pull/5947): Use stable component keys.
1. [#5990](https://github.com/influxdata/chronograf/pull/5990): Upgrade golang to 1.18.4 .
1. [#5991](https://github.com/influxdata/chronograf/pull/5991): Upgrade UI to use parcel v2.

## v1.9.4 [2022-03-22]

### Features

1. [#5852](https://github.com/influxdata/chronograf/pull/5852): Add Flux Script Builder.
1. [#5858](https://github.com/influxdata/chronograf/pull/5858): Use time range in flux Schema Explorer.
1. [#5861](https://github.com/influxdata/chronograf/pull/5861): Allow to load truncated data in Flux Script Builder.
1. [#5868](https://github.com/influxdata/chronograf/pull/5868): Move Flux Tasks to own page.
1. [#5869](https://github.com/influxdata/chronograf/pull/5869): Optimize Alert Rules API.
1. [#5871](https://github.com/influxdata/chronograf/pull/5871): Add TICKscipts page.
1. [#5872](https://github.com/influxdata/chronograf/pull/5872): Open Alert Rule Builder from a TICKscript page.
1. [#5879](https://github.com/influxdata/chronograf/pull/5879): Remove Manage Tasks page, add Alert Rules page.
1. [#5881](https://github.com/influxdata/chronograf/pull/5881): Highlight that Script Builder keys/values depend on the selected time range.
1. [#5856](https://github.com/influxdata/chronograf/pull/5856): Add alert rule options to not send alert on state recovery and send regardless of state change.
1. [#5893](https://github.com/influxdata/chronograf/pull/5893): Make aggregation function selection optional.
1. [#5894](https://github.com/influxdata/chronograf/pull/5894): Autocomplete builtin `v` object in Flux editor.
1. [#5895](https://github.com/influxdata/chronograf/pull/5895): Warn before overriding the existing Flux Editor script.

### Bug Fixes

1. [#5862](https://github.com/influxdata/chronograf/pull/5862): Respect BASE_PATH when serving API docs.
1. [#5874](https://github.com/influxdata/chronograf/pull/5874): Propagate InfluxQL errors to UI.
1. [#5878](https://github.com/influxdata/chronograf/pull/5878): Rename Flux Query to Flux Script.
1. [#5885](https://github.com/influxdata/chronograf/pull/5885): Repair time zone selector on Host page.
1. [#5886](https://github.com/influxdata/chronograf/pull/5886): Report correct chronograf version.
1. [#5888](https://github.com/influxdata/chronograf/pull/5888): Show failure reason on Queries page.
1. [#5892](https://github.com/influxdata/chronograf/pull/5892): Reorder Alerting side menu.

### Other

1. [#5851](https://github.com/influxdata/chronograf/pull/5851): Remove fixed-table-2 to resolve CVE-2022-0235.
1. [#5866](https://github.com/influxdata/chronograf/pull/5866): Replace axios by fetch.
1. [#5873](https://github.com/influxdata/chronograf/pull/5873): Upgrade react-resize-detector.

## v1.9.3 [2022-01-25]

### Bug Fixes

1. [#5843](https://github.com/influxdata/chronograf/pull/5843): Log remote URL when ping fails.
1. [#5845](https://github.com/influxdata/chronograf/pull/5845): Repair retrieval of background job results.

## v1.9.2 [2022-01-25]

### Features

1. [#5831](https://github.com/influxdata/chronograf/pull/5831): Add download button on query management page.
1. [#5836](https://github.com/influxdata/chronograf/pull/5836): Allow to rename TICKscript.
1. [#5837](https://github.com/influxdata/chronograf/pull/5837): Add status column to Queries page.

### Bug Fixes

1. [#5830](https://github.com/influxdata/chronograf/pull/5830): Repair enforcement of one organization between multiple tabs.
1. [#5836](https://github.com/influxdata/chronograf/pull/5836): Allow to save a new TICKscript.
1. [#5842](https://github.com/influxdata/chronograf/pull/5842): Configure HTTP proxy from environment variables in HTTP clients.

### Other

1. [#5824](https://github.com/influxdata/chronograf/pull/5824): Move from `gogo/protobuf` to `google.golang.org/protobuf` for wire format messages.
1. [#5825](https://github.com/influxdata/chronograf/pull/5825): Upgrade bluemonday to resolve CVE-2021-42576.

## v1.9.1 [2021-10-08]

### Bug Fixes

1. [#5784](https://github.com/influxdata/chronograf/pull/5784): Fix Safari display issues of a Single Stat.
1. [#5787](https://github.com/influxdata/chronograf/pull/5787): Upgrade bluemonday to resolve CVE-2021-29272.
1. [#5788](https://github.com/influxdata/chronograf/pull/5784): Upgrade jwt to resolve CVE-2020-26160.
1. [#5792](https://github.com/influxdata/chronograf/pull/5792): Rename arm rpms with yum-compatible names.
1. [#5796](https://github.com/influxdata/chronograf/pull/5796): Avoid useless browser history change.
1. [#5803](https://github.com/influxdata/chronograf/pull/5803): Repair time rendering in horizontal table.
1. [#5804](https://github.com/influxdata/chronograf/pull/5804): Name tickscript after a `name` task variable, when defined.
1. [#5805](https://github.com/influxdata/chronograf/pull/5805): Make template tasks read-only.
1. [#5806](https://github.com/influxdata/chronograf/pull/5806): Repair paginated retrieval of flux tasks.
1. [#5808](https://github.com/influxdata/chronograf/pull/5808): Enforce one organization between browser tabs.
1. [#5810](https://github.com/influxdata/chronograf/pull/5810): Repair calculation of flux query range duration.
1. [#5815](https://github.com/influxdata/chronograf/pull/5815): Update time range of flux queries on dashboard zoom.
1. [#5818](https://github.com/influxdata/chronograf/pull/5818): Support Firefox private mode.
1. [#5821](https://github.com/influxdata/chronograf/pull/5821): Skip missing values in line chart instead of returning zeros.

### Other

1. [#5816](https://github.com/influxdata/chronograf/pull/5816): Upgrade golang to 1.17.1.

### Features

1. [#5807](https://github.com/influxdata/chronograf/pull/5807): Distinguish template tasks in task list.

### Other

## v1.9.0 [2021-06-28]

### Features

1. [#5672](https://github.com/influxdata/chronograf/pull/5672): Allow to migrate data to ETCD over HTTPS.
1. [#5672](https://github.com/influxdata/chronograf/pull/5672): Allow to specify trusted CA certificate for ETCD connections.
1. [#5673](https://github.com/influxdata/chronograf/pull/5673): Add documentation link when 1.8 flux is not installed.
1. [#5675](https://github.com/influxdata/chronograf/pull/5675): Add ServiceNow configuration and alert UI.
1. [#5682](https://github.com/influxdata/chronograf/pull/5682): Add BigPanda configuration and alert UI.
1. [#5681](https://github.com/influxdata/chronograf/pull/5681): Allow to hide/show histogram in Log Viewer.
1. [#5687](https://github.com/influxdata/chronograf/pull/5687): Add more meta query templates to Explore UI.
1. [#5688](https://github.com/influxdata/chronograf/pull/5688): Add UI variables to flux query execution.
1. [#5697](https://github.com/influxdata/chronograf/pull/5697): Allow to define dashboard variables using flux.
1. [#5700](https://github.com/influxdata/chronograf/pull/5700): Remove HipChat alerts.
1. [#5704](https://github.com/influxdata/chronograf/pull/5704): Allow to filter fields in Query Builder UI.
1. [#5712](https://github.com/influxdata/chronograf/pull/5712): Allow to change write precission.
1. [#5710](https://github.com/influxdata/chronograf/pull/5710): Add PKCE to OAuth integrations.
1. [#5713](https://github.com/influxdata/chronograf/pull/5713): Support GitHub Enterprise in the existing GitHub OAuth integration.
1. [#5728](https://github.com/influxdata/chronograf/pull/5728): Improve InfluxDB Admin | Queries page.
1. [#5726](https://github.com/influxdata/chronograf/pull/5726): Allow to setup InfluxDB v2 connection from chronograf command-line.
1. [#5735](https://github.com/influxdata/chronograf/pull/5735): Allow to add custom auto-refresh intervals.
1. [#5737](https://github.com/influxdata/chronograf/pull/5737): Allow to send multiple queries to dashboard.
1. [#5746](https://github.com/influxdata/chronograf/pull/5746): Write to buckets when Flux tab is selected.
1. [#5740](https://github.com/influxdata/chronograf/pull/5740): Add Teams configuration and alert UI.
1. [#5752](https://github.com/influxdata/chronograf/pull/5742): Add Zenoss configuration and alert UI.
1. [#5754](https://github.com/influxdata/chronograf/pull/5754): Add macOS arm64 builds.
1. [#5767](https://github.com/influxdata/chronograf/pull/5767): Add Flux Tasks.
1. [#5771](https://github.com/influxdata/chronograf/pull/5771): Allow to test Alert handlers.

### Bug Fixes

1. [#5677](https://github.com/influxdata/chronograf/pull/5677): Open event handler configuration specified in URL hash.
1. [#5678](https://github.com/influxdata/chronograf/pull/5678): Do not log error during line visualization of meta query results.
1. [#5679](https://github.com/influxdata/chronograf/pull/5679): Dispose log stream when tickscript editor page is closed.
1. [#5680](https://github.com/influxdata/chronograf/pull/5680): Generate correct flux property expressions.
1. [#5683](https://github.com/influxdata/chronograf/pull/5683): Repair stale database list in Log Viewer.
1. [#5686](https://github.com/influxdata/chronograf/pull/5686): Exclude `_start` and `_stop` tags.
1. [#5708](https://github.com/influxdata/chronograf/pull/5708): Improve detection of server type in Connection Wizard.
1. [#5711](https://github.com/influxdata/chronograf/pull/5711): Add error handling to Alert History page.
1. [#5716](https://github.com/influxdata/chronograf/pull/5716): Do not fetch tag values when no measurement tags are available.
1. [#5722](https://github.com/influxdata/chronograf/pull/5722): Filter out roles with unknown organization reference.
1. [#5724](https://github.com/influxdata/chronograf/pull/5724): Detect actual flux support in flux proxy.
1. [#5747](https://github.com/influxdata/chronograf/pull/5747): Manage individual execution status per query.
1. [#5754](https://github.com/influxdata/chronograf/pull/5754): Add macOS ARM64 builds.
1. [#5758](https://github.com/influxdata/chronograf/pull/5758): Parse exported dashboard in a resources directory.
1. [#5757](https://github.com/influxdata/chronograf/pull/5757): Enforce unique dashboard variable names.
1. [#5769](https://github.com/influxdata/chronograf/pull/5769): Don't modify query passed to a Dashboard page using a `query` URL parameter.
1. [#5774](https://github.com/influxdata/chronograf/pull/5774): Show full DB names in TICKScript editor dropdown.
1. [#5778](https://github.com/influxdata/chronograf/pull/5778): Use docker environment variables to specify default chronograf arguments.
1. [#5777](https://github.com/influxdata/chronograf/pull/5777): Refresh flux bucket list on source change.

### Other

1. [#5685](https://github.com/influxdata/chronograf/pull/5685): Upgrade UI to TypeScript 4.2.2.
1. [#5690](https://github.com/influxdata/chronograf/pull/5690): Upgrade dependencies, use eslint for typescript.
1. [#5701](https://github.com/influxdata/chronograf/pull/5701): Fix unsafe React lifecycle functions.
1. [#5706](https://github.com/influxdata/chronograf/pull/5706): Improve communication with InfluxDB Enterprise.
1. [#5730](https://github.com/influxdata/chronograf/pull/5730): Update license of dependencies.
1. [#5750](https://github.com/influxdata/chronograf/pull/5750): Upgrade markdown renderer.
1. [#5754](https://github.com/influxdata/chronograf/pull/5754): Upgrade golang to 1.16.
1. [#5755](https://github.com/influxdata/chronograf/pull/5755): Upgrade builder to python3 to avoid python2 LTS.

### Breaking Changes

1. [#5710](https://github.com/influxdata/chronograf/pull/5710): OAuth integrations newly use OAuth PKCE (RFC7636)
to provide a more secure OAuth token exchange. Google, Azure, Octa, Auth0, Gitlab (and more) integrations already
support OAuth PKCE. PKCE enablement should have no effect on the communication with authorization servers that
don't support it yet (such as Github, Bitbucket). PKCE can be eventually turned off with `OAUTH_NO_PKCE=true`
environment variable.

## v1.8.10 [2021-02-08]

### Bug Fixes

1. [#5640](https://github.com/influxdata/chronograf/pull/5640): Repair ARM v5 build.
1. [#5641](https://github.com/influxdata/chronograf/pull/5641): Stop async executions on unmounted LogsPage.
1. [#5643](https://github.com/influxdata/chronograf/pull/5643): Support bitbucket in generic OAUTH.
1. [#5646](https://github.com/influxdata/chronograf/pull/5646): Repair dashboard import to remap also sources in variables.
1. [#5642](https://github.com/influxdata/chronograf/pull/5642): Ignore databases that cannot be read.
1. [#5648](https://github.com/influxdata/chronograf/pull/5648): Improve Send to Dashboard from Data Explorer page.
1. [#5649](https://github.com/influxdata/chronograf/pull/5649): Avoid endless networking loop in Log Viewer.
1. [#5656](https://github.com/influxdata/chronograf/pull/5656): Show timestamp with full nanosecond precision in Log Viewer.

### Features

1. [#5652](https://github.com/influxdata/chronograf/pull/5652): Allow to set active database for InfluxQL commands.

### Other

1. [#5655](https://github.com/influxdata/chronograf/pull/5655): Upgrade axios to 0.21.1.

## v1.8.9.1 [2020-12-10]

### Features

1. [#5631](https://github.com/influxdata/chronograf/pull/5631): Support flux schema explorer in InfluxDB v2 sources.
1. [#5631](https://github.com/influxdata/chronograf/pull/5631): Let user specify InfluxDB v2 authentication.
1. [#5634](https://github.com/influxdata/chronograf/pull/5634): Validate credentials before creating/updating InfluxDB sources.
1. [#5635](https://github.com/influxdata/chronograf/pull/5635): Use fully-qualified bucket names in the Flux part of Explore UI.

## v1.8.9 [2020-12-04]

### Bug Fixes

1. [#5611](https://github.com/influxdata/chronograf/pull/5611): Avoid blinking "No Results" dashboard cells upon refresh.
1. [#5613](https://github.com/influxdata/chronograf/pull/5613): Warn about unsupported query in alert rule.
1. [#5616](https://github.com/influxdata/chronograf/pull/5616): AND not-equal conditions in the generated tickscript where filter.
1. [#5618](https://github.com/influxdata/chronograf/pull/5618): Disable InfluxDB admin page if administration is not possible.
1. [#5619](https://github.com/influxdata/chronograf/pull/5619): Use token authentication against InfluxDB v2 sources.
1. [#5622](https://github.com/influxdata/chronograf/pull/5622): Avoid blank screen on Windows.
1. [#5627](https://github.com/influxdata/chronograf/pull/5627): Repair visual comparison with time variables.

### Features

1. [#5612](https://github.com/influxdata/chronograf/pull/5612): Allow to configure etcd with client certificate.
1. [#5619](https://github.com/influxdata/chronograf/pull/5619): Support flux in InfluxDB v2 sources.
1. [#5631](https://github.com/influxdata/chronograf/pull/5631): Support flux schema explorer in InfluxDB v2 sources.
1. [#5631](https://github.com/influxdata/chronograf/pull/5631): Let user specify InfluxDB v2 authentication.

### Other

1. [#5610](https://github.com/influxdata/chronograf/pull/5610): Upgrade golang to 1.15.5, node to 14 LTS.
1. [#5624](https://github.com/influxdata/chronograf/pull/5624): Repair possible millisecond differences in duration computation.
1. [#5626](https://github.com/influxdata/chronograf/pull/5626): Remove deprecated React SFC type.

## v1.8.8 [2020-11-04]

### Bug Fixes

1. [#5596](https://github.com/influxdata/chronograf/pull/5596): Show rule name from tickscript.
1. [#5597](https://github.com/influxdata/chronograf/pull/5597): Do not truncate dashboard name with lots of room.
1. [#5598](https://github.com/influxdata/chronograf/pull/5598): Repair TICKscript editor scrolling.
1. [#5600](https://github.com/influxdata/chronograf/pull/5600): Apply default timeouts in server connections.
1. [#5603](https://github.com/influxdata/chronograf/pull/5603): Respect selected time zone in range picker.
1. [#5604](https://github.com/influxdata/chronograf/pull/5604): Export CSV with a time column formatted according to selected time zone.

### Features

1. [#5595](https://github.com/influxdata/chronograf/pull/5595): Allow to select recovery action in OpsGenie2 configuration.

### Other

## v1.8.7 [2020-10-06]

### Bug Fixes

1. [#5579](https://github.com/influxdata/chronograf/pull/5579): Disable default dashboard auto refresh.
1. [#5574](https://github.com/influxdata/chronograf/pull/5574): Migrate also users.
1. [#5580](https://github.com/influxdata/chronograf/pull/5580): Add 'isPresent' filter to rule tickscript.
1. [#5582](https://github.com/influxdata/chronograf/pull/5582): Make vertical scroll bar visible when rows overflow in TableGraph.
1. [#5592](https://github.com/influxdata/chronograf/pull/5592): Upgrade papaparse to 5.3.0.

### Features

1. [#5577](https://github.com/influxdata/chronograf/pull/5577): Allow to configure HTTP basic access authentication.
1. [#5584](https://github.com/influxdata/chronograf/pull/5584): Allow to set token-prefix in Alerta configuration.
1. [#5585](https://github.com/influxdata/chronograf/pull/5585): Make session inactivity duration configurable.
1. [#5591](https://github.com/influxdata/chronograf/pull/5591): Allow to configure TLS ciphers and versions.

### Breaking Changes

1. [#5591](https://github.com/influxdata/chronograf/pull/5591): TLS1.2 is by default a minimum negotiated TLS version
   when setting up chronograf HTTPS server. If you have clients that require older TLS version, use `--tls-min-version=1.1`
   option or `TLS_MIN_VERSION=1.1` environment variable to start chronograf.

### Other

1. [#5586](https://github.com/influxdata/chronograf/pull/5586): Require well-formatted commit messages in pull request.
1. [#5578](https://github.com/influxdata/chronograf/pull/5578): Upgrade node to v12.

## v1.8.6 [2020-08-26]

### Bug Fixes

1. [#5554](https://github.com/influxdata/chronograf/pull/5554): Escape tag values in query builder.
1. [#5551](https://github.com/influxdata/chronograf/pull/5551): Sort namespaces by database and retention policy.
1. [#5556](https://github.com/influxdata/chronograf/pull/5556): Make MySQL protoboard more useful by using derivatives for counter values.
1. [#5536](https://github.com/influxdata/chronograf/pull/5536): Add HTTP security headers.
1. [#5553](https://github.com/influxdata/chronograf/pull/5553): Show all query results in table view.
1. [#5555](https://github.com/influxdata/chronograf/pull/5555): Show also boolean field/tag values in tickscript editor logs.

### Other

1. [#5560](https://github.com/influxdata/chronograf/pull/5560): Upgrade Dockerfile to use Alpine 3.12.

## v1.8.5 [2020-07-08]

### Bug Fixes

1. [#5475](https://github.com/influxdata/chronograf/pull/5475): Fix public-url generic oauth configuration issue
1. [#5512](https://github.com/influxdata/chronograf/pull/5512): Fix crash when starting Chronograf built by Go 1.14 on Windows
1. [#5513](https://github.com/influxdata/chronograf/pull/5513): Keep dashboard's table sorting stable on data refresh
1. [#5503](https://github.com/influxdata/chronograf/pull/5503): Repair tick script editor scrolling on Firefox
1. [#5506](https://github.com/influxdata/chronograf/pull/5506): Parse flux CSV results in a way to support existing dockerized 1.8.0 InfluxDB
1. [#5504](https://github.com/influxdata/chronograf/pull/5504): Support `.Time.Unix` in alert message validation
1. [#5514](https://github.com/influxdata/chronograf/pull/5514): Error when viewing flux raw data after edit
1. [#5505](https://github.com/influxdata/chronograf/pull/5505): Repair management of kapacitor rules and tick scripts
1. [#5521](https://github.com/influxdata/chronograf/pull/5521): Avoid undefined error when dashboard is not ready yet
1. [#5517](https://github.com/influxdata/chronograf/pull/5517): Fall back to point timestamp in log viewer
1. [#5516](https://github.com/influxdata/chronograf/pull/5516): Add global functions and string trimmming to alert message validation
1. [#5519](https://github.com/influxdata/chronograf/pull/5519): Merge query results with unique column names
1. [#5524](https://github.com/influxdata/chronograf/pull/5524): Avoid exiting presentation mode when zooming out
1. [#5529](https://github.com/influxdata/chronograf/pull/5529): Avoid duplication of `csv.from` in functions list

### Features

### Other

## v1.8.4 [2020-04-30]

### Bug Fixes

1. [#5467](https://github.com/influxdata/chronograf/pull/5467): Fix misaligned tables when scrolling

### Features

### Other

## v1.8.3 [2020-04-23]

### Bug Fixes

1. [#5456](https://github.com/influxdata/chronograf/pull/5456): Fixed missing `token` subcommand
1. [#5458](https://github.com/influxdata/chronograf/pull/5458): Incomplete OAuth configurations now throw errors listing missing components
1. [#5459](https://github.com/influxdata/chronograf/pull/5459): Extend OAuth JWT timeout to match cookie lifespan

### Features

1. [#5461](https://github.com/influxdata/chronograf/pull/5461): Added ability to ignore or verify custom OAuth certs

### Other

## v1.8.2 [2020-04-13]

### Bug Fixes

1. [#5442](https://github.com/influxdata/chronograf/pull/5442): Fixed table rendering bug introduced in 1.8.1

### Features

1. [#5446](https://github.com/influxdata/chronograf/pull/5446): Update to [Flux v0.65.0](https://github.com/influxdata/flux/releases/tag/v0.65.0)

### Other

## v1.8.1 [2020-04-06]

### Bug Fixes

1. [#5426](https://github.com/influxdata/chronograf/pull/5426): Update Flux functions for latest Flux version.
1. [#5429](https://github.com/influxdata/chronograf/pull/5429): Updated Table results to output formatted strings rather than as single-line values
1. [#5420](https://github.com/influxdata/chronograf/pull/5420): Handle change to news feed data structure

### Features
1. [#5400](https://github.com/influxdata/chronograf/pull/5400): Add ability to directly authenticate single superadmin user against the api

### Other

## v1.8.0 [2020-02-18]

### Bug Fixes

1. [#5345](https://github.com/influxdata/chronograf/pull/5345): Log Viewer uses a default if the mapped severity doesn't exist
1. [#5366](https://github.com/influxdata/chronograf/pull/5366): Insecure cert settings are now passed to the flux client
1. [#5368](https://github.com/influxdata/chronograf/pull/5368): Queries using `non_negative_derivative` calls now correctly use 1s
1. [#5363](https://github.com/influxdata/chronograf/pull/5363): Fix minor CORS issue for news feed

### Features

1. [#5348](https://github.com/influxdata/chronograf/pull/5348): A a query parameter can now control the dashboard auto refresh rate, `refresh`
1. [#5352](https://github.com/influxdata/chronograf/pull/5352): etcd is now able to be used as an alternate backend store
1. [#5367](https://github.com/influxdata/chronograf/pull/5367): Template variables can now select their source database
1. [#5362](https://github.com/influxdata/chronograf/pull/5362): chronoctl now supports Migrate
1. [#5308](https://github.com/influxdata/chronograf/pull/5308): The hosts page can be disabled by setting the new environment variable `HOST_PAGE_DISABLED` to `true`, or by passing in `--host-page-disabled` or `-H` flags
1. [#5380](https://github.com/influxdata/chronograf/pull/5380): OAuth logins can be redirected from the login page to OAuth IdP via flag `--redir-auth-login` or environmtent variable `REDIR_AUTH_LOGIN`
1. [#5383](https://github.com/influxdata/chronograf/pull/5383): Add support for 64-bit arm processors

### Other

1. [#5349](https://github.com/influxdata/chronograf/pull/5349): Removed migration logic for directly upgrading from Chronograf 1.3.x.

## v1.7.17 [2020-01-08]

### Bug Fixes

1. [#5340](https://github.com/influxdata/chronograf/pull/5340): Allow logging out when using Oauth

### Features

## v1.7.16 [2019-12-18]

### Bug Fixes

1. [#5265](https://github.com/influxdata/chronograf/pull/5323): Update the flux schema explorer to use v1 package
1. [#5326](https://github.com/influxdata/chronograf/pull/5326): Use a fallback label for y-axis if it's available
1. [#5334](https://github.com/influxdata/chronograf/pull/5334): Allow `:upperDashboardTime:` when generating query config
1. [#5335](https://github.com/influxdata/chronograf/pull/5335): Use better heuristic than string contains `batch` when creating tasks

### Features

## v1.7.15

### Features

1. [#5324](https://github.com/influxdata/chronograf/pull/5324): Pin to latest minor go version; make Docker build process more robust

## v1.7.15

### Bug Fixes

### Features

## v1.7.15 [2019-11-12]

### Bug Fixes

1. [#5295](https://github.com/influxdata/chronograf/pull/5295): remove optional id in create dashboard swagger
1. [#5265](https://github.com/influxdata/chronograf/pull/5265): fix github org pagination when user has > 10 orgs
1. [#5306](https://github.com/influxdata/chronograf/pull/5306): making http requests on https server results in http 400
1. [#5305](https://github.com/influxdata/chronograf/pull/5305): Upgrade to flux v0.50.2
1. [#5310](https://github.com/influxdata/chronograf/pull/5310): Update the flux functions list for Flux v0.50.2
1. [#5309](https://github.com/influxdata/chronograf/pull/5309): fix date range picker in data explorer

### Features

## v1.7.14 [2019-08-27]

### Bug Fixes

1. [#5263](https://github.com/influxdata/chronograf/pull/5263): Fix DataExplorer crashing due to empty query
1. [#5166](https://github.com/influxdata/chronograf/pull/5266): Fix styles in Kapacitor alert config page

## v1.7.13 [2019-08-20]

### Bug Fixes

1. [#5217](https://github.com/influxdata/chronograf/pull/5217): Fix scroll to row bug on table graphs
1. [#5170](https://github.com/influxdata/chronograf/pull/5170): Wrap inline commas in quotes to distinguish from csv delimiters
1. [#5225](https://github.com/influxdata/chronograf/pull/5225): Fix tickscript editor syntax coloring
1. [#5227](https://github.com/influxdata/chronograf/pull/5227): Fix Fix JWK check when using login_id
1. [#5249](https://github.com/influxdata/chronograf/pull/5249): Fix dashboard typos
1. [#5220](https://github.com/influxdata/chronograf/pull/5220): Configure papaparse to distinguish inline vs delimiter commas
1. [#5225](https://github.com/influxdata/chronograf/pull/5225): Fix TICKScript editor coloring for boolean literals
1. [#5227](https://github.com/influxdata/chronograf/pull/5227): Fix JWK signing key check
1. [#5228](https://github.com/influxdata/chronograf/pull/5228): Fix alert rule message text template parsing
1. [#5131](https://github.com/influxdata/chronograf/pull/5131): Fix erroneous query manipulation
1. [#5244](https://github.com/influxdata/chronograf/pull/5244): Fix group by database for numSeries and numMeasurement queries in canned dashboards
1. [#5248](https://github.com/influxdata/chronograf/pull/5248): Update axios and lodash dependenies with known vulnerabilities
1. [#5249](https://github.com/influxdata/chronograf/pull/5249): Fix dashboard typos in protoboard queries
1. [#5258](https://github.com/influxdata/chronograf/pull/5258): Fix repeating last command in Data Explore window when multiple tabs are open

### Features

1. [#5218](https://github.com/influxdata/chronograf/pull/5218): Add toggle for UTL and local time
1. [#5222](https://github.com/influxdata/chronograf/pull/5222): Add time zone selector to data explorer
1. [#5224](https://github.com/influxdata/chronograf/pull/5224): Add time zone toggle
1. [#5229](https://github.com/influxdata/chronograf/pull/5224): Add Login Hint and redirect to OAuth provider automatically

## v1.7.12 [2019-06-20]

### Bug Fixes

1. [#5208](https://github.com/influxdata/chronograf/pull/5208): Clarify wording of PagerDuty v1 deprecation message
1. [#5198](https://github.com/influxdata/chronograf/pull/5198): Requesting info from an unavailable source no longer causes the page to hang
1. [#5171](https://github.com/influxdata/chronograf/pull/5171): Create chronograf user before CentOS installation
1. [#5183](https://github.com/influxdata/chronograf/pull/5183): Add support for web workers in IE11
1. [#5184](https://github.com/influxdata/chronograf/pull/5184): Properly update query time bounds when zooming in on a dashboard
1. [#5139](https://github.com/influxdata/chronograf/pull/5139): Fix an issue where Flux responses weren't parsed correctly

### Features

1. [#5187](https://github.com/influxdata/chronograf/pull/5187): Allow negative numbers for configured y-axis minimums

## v1.7.11 [2019-04-23]

### Bug Fixes

1. [#5154](https://github.com/influxdata/chronograf/pull/5154): Fix fetching tag keys in flux builder

### Features

## v1.7.10 [2019-04-16]

### Bug Fixes

1. [#5110](https://github.com/influxdata/chronograf/pull/5110): Fix the input for line controls in visualization options
1. [#5149](https://github.com/influxdata/chronograf/pull/5149): Fix Cell editor visualization not using ceo time range
1. [#5148](https://github.com/influxdata/chronograf/pull/5148): Fixed an issue where imports were not working in Flux scripts

### Features

1. [#5150](https://github.com/influxdata/chronograf/pull/5150): Updated the UI to work with the latest Flux version

## v1.7.9 [2019-03-20]

### Bug Fixes

1. [#5110](https://github.com/influxdata/chronograf/pull/5110): Fix the input for line controls in visualization options.
1. [#5111](https://github.com/influxdata/chronograf/pull/5111): Stop scrollbars from covering text in flux editor
1. [#5114](https://github.com/influxdata/chronograf/pull/5114): Insert flux function near cursor in flux editor
1. [#5118](https://github.com/influxdata/chronograf/pull/5118): Fix double quoting of map template values
1. [#5107](https://github.com/influxdata/chronograf/pull/5107): Fix unhandled templates in kapacitor rules
1. [#5128](https://github.com/influxdata/chronograf/pull/5128): Fix disappearing data when scrolling a table

## v1.7.8 [2019-02-08]

### Bug Fixes

1. [#5068](https://github.com/influxdata/chronograf/pull/5068): Escape injected meta query values
1. [#5073](https://github.com/influxdata/chronograf/pull/5073): Fix out of range decimal places
1. [#5076](https://github.com/influxdata/chronograf/pull/5076): Stop raw yaxis format from getting updated to 10
1. [#5077](https://github.com/influxdata/chronograf/pull/5077): Correct autoInterval calculations
1. [#5079](https://github.com/influxdata/chronograf/pull/5079): Fix multiple organizations not showing configured kapacitors
1. [#5078](https://github.com/influxdata/chronograf/pull/5078): Fix the inability to edit kapacitor info in the onboarding wizard
1. [#5083](https://github.com/influxdata/chronograf/pull/5083): Fix the column names in the Window function example
1. [#5110](https://github.com/influxdata/chronograf/pull/5110): Fix the input for line controls in visualization options.

## v1.7.7 [2018-01-16]

### Bug Fixes

1. [#5045](https://github.com/influxdata/chronograf/pull/5045): Use JWT in enterprise for authentication in flux

## v1.7.6 [2019-01-14]

### Bug Fixes

1. [#4895](https://github.com/influxdata/chronograf/pull/4895): Properly set scroll to row for table graph
1. [#4906](https://github.com/influxdata/chronograf/pull/4906): Prevent Kapacitor URLs from being overwritten in Connection Wizard.
1. [#4862](https://github.com/influxdata/chronograf/pull/4909): Fix logs intermitently show empty on first load
1. [#5034](https://github.com/influxdata/chronograf/pull/5034): Prevent meta node URLs from being overwritten in Connection Wizard.
1. [#5035](https://github.com/influxdata/chronograf/pull/5035): Update functions list for Flux 0.12

## v1.7.5 [2018-12-14]

### Bug Fixes

1. [#4886](https://github.com/influxdata/chronograf/pull/4886): Update go, node, and alpine versions

## v1.7.4 [2018-12-12]

### Features

### Bug Fixes

1. [#4776](https://github.com/influxdata/chronograf/pull/4776): Fix flux pivot function using wrong named parameters
1. [#4814](https://github.com/influxdata/chronograf/pull/4814): Fix logs page getting stuck on scroll to top
1. [#4819](https://github.com/influxdata/chronograf/pull/4819):
   - Fix momentary display of fallback notes while dashboard is loading
   - Fix issue displaying UUIDs in table cells
1. [#4854](https://github.com/influxdata/chronograf/pull/4854): Update functions list for Flux 0.7.1
1. [#4856](https://github.com/influxdata/chronograf/pull/4856): Fix single stat graphs decimal places when using flux
1. [#4814](https://github.com/influxdata/chronograf/pull/4814): Fix logs page getting stuck on scroll to top
1. [#4819](https://github.com/influxdata/chronograf/pull/4819): Fix momentary display of fallback notes while dashboard is loading
1. [#4819](https://github.com/influxdata/chronograf/pull/4819): Fix issue displaying UUIDs in table cells
1. [#4854](https://github.com/influxdata/chronograf/pull/4854): Update functions list for Flux 0.7.1
1. [#4846](https://github.com/influxdata/chronograf/pull/4846): Fix missing data and type in refreshing graph
1. [#4861](https://github.com/influxdata/chronograf/pull/4861): Fix logs stuck in loading state
1. [#4847](https://github.com/influxdata/chronograf/pull/4847): Improve display of Flux Wizard on small screens
1. [#4863](https://github.com/influxdata/chronograf/pull/4863): Update logs histogram data on click and new search
1. [#4877](https://github.com/influxdata/chronograf/pull/4877): Fix flux editor scrollbars
1. [#4840](https://github.com/influxdata/chronograf/pull/4840): Use valid characters for sensu ids
1. [4814](https://github.com/influxdata/chronograf/pull/4814): Fix logs page getting stuck on scroll to top
1. [4819](https://github.com/influxdata/chronograf/pull/4819): Fix momentary display of fallback notes while dashboard is loading
1. [4819](https://github.com/influxdata/chronograf/pull/4819): Fix issue displaying UUIDs in table cells
1. [4854](https://github.com/influxdata/chronograf/pull/4854): Update functions list for Flux 0.7.1
1. [4846](https://github.com/influxdata/chronograf/pull/4846): Fix missing data and type in refreshing graph
1. [4861](https://github.com/influxdata/chronograf/pull/4861): Fix logs stuck in loading state
1. [4847](https://github.com/influxdata/chronograf/pull/4847): Improve display of Flux Wizard on small screens
1. [4863](https://github.com/influxdata/chronograf/pull/4863): Update logs histogram data on click and new search
1. [4872](https://github.com/influxdata/chronograf/pull/4872): Prevent cell renaming widget from pushing other header elements offscreen
1. [4877](https://github.com/influxdata/chronograf/pull/4877): Fix flux editor scrollbars
1. [4840](https://github.com/influxdata/chronograf/pull/4840): Use valid characters for sensu ids
1. [#4872](https://github.com/influxdata/chronograf/pull/4872): Prevent cell renaming widget from pushing other header elements offscreen
1. [#4877](https://github.com/influxdata/chronograf/pull/4877): Fix flux editor scrollbars
1. [#4840](https://github.com/influxdata/chronograf/pull/4840): Use valid characters for sensu ids

### UI Improvements

1. [#4809](https://github.com/influxdata/chronograf/pull/4809): Add loading spinners while fetching protoboards
1. [#4845](https://github.com/influxdata/chronograf/pull/4845): Allow Kapacitor step in Connection Configuration to be skipped
1. [#4805](https://github.com/influxdata/chronograf/pull/4805): Remove extra save options for retention policy in db creation UI

## v1.7.3 [2018-11-13]

### Bug Fixes

1. [#4786](https://github.com/influxdata/chronograf/pull/4786): Get protoboards from multistore if not able to find from ProtoboardsPath
1. [#4794](https://github.com/influxdata/chronograf/pull/4794): Handle basepath issue with missing slash
1. [#4798](https://github.com/influxdata/chronograf/pull/4798): Fix the ping pre canned dashboard
1. [#4791](https://github.com/influxdata/chronograf/pull/4791): Save fieldOptions to cells created from Data Explorer page
1. [#4806](https://github.com/influxdata/chronograf/pull/4806): Fix grouping in canned dashboard queries
1. [#4788](https://github.com/influxdata/chronograf/pull/4788): Update canned dashboard queries so they all use database and retention policy
1. [#4808](https://github.com/influxdata/chronograf/pull/4808): Remove dismiss text from and add x-to-dismiss to wizard overlay steps
1. [#4796](https://github.com/influxdata/chronograf/pull/4796): Update docker, influxdb and postresql protoboards

## v1.7.2 [2018-11-08]

### Features

## v1.7.12 [2019-06-20]

### Bug Fixes

1. [#5208](https://github.com/influxdata/chronograf/pull/5208): Clarify wording of PagerDuty v1 deprecation message
1. [#5198](https://github.com/influxdata/chronograf/pull/5198): Requesting info from an unavailable source no longer causes the page to hang
1. [#5171](https://github.com/influxdata/chronograf/pull/5171): Create chronograf user before CentOS installation
1. [#5183](https://github.com/influxdata/chronograf/pull/5183): Add support for web workers in IE11
1. [#5184](https://github.com/influxdata/chronograf/pull/5184): Properly update query time bounds when zooming in on a dashboard
1. [#5139](https://github.com/influxdata/chronograf/pull/5139): Fix an issue where Flux responses weren't parsed correctly

### Features

1. [#5187](https://github.com/influxdata/chronograf/pull/5187): Allow negative numbers for configured y-axis minimums

## v1.7.11 [2019-04-23]

### Bug Fixes

1. [#5154](https://github.com/influxdata/chronograf/pull/5154): Fix fetching tag keys in flux builder

### Features

## v1.7.10 [2019-04-16]

### Bug Fixes

1. [#5149](https://github.com/influxdata/chronograf/pull/5149): Fix Cell editor visualization not using ceo time range
1. [#5148](https://github.com/influxdata/chronograf/pull/5148): Fixed an issue where imports were not working in Flux scripts

### Features

1. [#5150](https://github.com/influxdata/chronograf/pull/5150): Updated the UI to work with the latest Flux version

## v1.7.9 [2019-03-20]

### Bug Fixes

1. [#5110](https://github.com/influxdata/chronograf/pull/5110): Fix the input for line controls in visualization options.
1. [#5111](https://github.com/influxdata/chronograf/pull/5111): Stop scrollbars from covering text in flux editor
1. [#5114](https://github.com/influxdata/chronograf/pull/5114): Insert flux function near cursor in flux editor
1. [#5118](https://github.com/influxdata/chronograf/pull/5118): Fix double quoting of map template values
1. [#5128](https://github.com/influxdata/chronograf/pull/5128): Fix disappearing data when scrolling a table

## v1.7.8 [2019-02-08]

### Bug Fixes

1. [#5068](https://github.com/influxdata/chronograf/pull/5068): Escape injected meta query values
1. [#5073](https://github.com/influxdata/chronograf/pull/5073): Fix out of range decimal places
1. [#5076](https://github.com/influxdata/chronograf/pull/5076): Stop raw yaxis format from getting updated to 10
1. [#5077](https://github.com/influxdata/chronograf/pull/5077): Correct autoInterval calculations
1. [#5079](https://github.com/influxdata/chronograf/pull/5079): Fix multiple organizations not showing configured kapacitors
1. [#5078](https://github.com/influxdata/chronograf/pull/5078): Fix the inability to edit kapacitor info in the onboarding wizard
1. [#5083](https://github.com/influxdata/chronograf/pull/5083): Fix the column names in the Window function example

### Bug Fixes

1. [#5045](https://github.com/influxdata/chronograf/pull/5045): Use JWT in enterprise for authentication in flux

## v1.7.6 [2019-01-14]

### Bug Fixes

1. [#4895](https://github.com/influxdata/chronograf/pull/4895): Properly set scroll to row for table graph
1. [#4906](https://github.com/influxdata/chronograf/pull/4906): Prevent Kapacitor URLs from being overwritten in Connection Wizard.
1. [#4862](https://github.com/influxdata/chronograf/pull/4909): Fix logs intermitently show empty on first load
1. [#5034](https://github.com/influxdata/chronograf/pull/5034): Prevent meta node URLs from being overwritten in Connection Wizard.
1. [#5035](https://github.com/influxdata/chronograf/pull/5035): Update functions list for Flux 0.12

## v1.7.5 [2018-12-14]

### Bug Fixes

1. [#4886](https://github.com/influxdata/chronograf/pull/4886): Update go, node, and alpine versions

## v1.7.4 [2018-12-12]

### Features

### Bug Fixes

1. [#4814](https://github.com/influxdata/chronograf/pull/4814): Fix logs page getting stuck on scroll to top
1. [#4819](https://github.com/influxdata/chronograf/pull/4819): Fix momentary display of fallback notes while dashboard is loading
1. [#4819](https://github.com/influxdata/chronograf/pull/4819): Fix issue displaying UUIDs in table cells
1. [#4854](https://github.com/influxdata/chronograf/pull/4854): Update functions list for Flux 0.7.1
1. [#4846](https://github.com/influxdata/chronograf/pull/4846): Fix missing data and type in refreshing graph
1. [#4861](https://github.com/influxdata/chronograf/pull/4861): Fix logs stuck in loading state
1. [#4847](https://github.com/influxdata/chronograf/pull/4847): Improve display of Flux Wizard on small screens
1. [#4863](https://github.com/influxdata/chronograf/pull/4863): Update logs histogram data on click and new search
1. [#4872](https://github.com/influxdata/chronograf/pull/4872): Prevent cell renaming widget from pushing other header elements offscreen
1. [#4877](https://github.com/influxdata/chronograf/pull/4877): Fix flux editor scrollbars
1. [#4840](https://github.com/influxdata/chronograf/pull/4840): Use valid characters for sensu ids

### UI Improvements

1. [#4809](https://github.com/influxdata/chronograf/pull/4809): Add loading spinners while fetching protoboards
1. [4845](https://github.com/influxdata/chronograf/pull/4845): Allow Kapacitor step in Connection Configuration to be skipped

## v1.7.3 [2018-11-13]

### Bug Fixes

1. [#4786](https://github.com/influxdata/chronograf/pull/4786): Get protoboards from multistore if not able to find from ProtoboardsPath
1. [#4794](https://github.com/influxdata/chronograf/pull/4794): Handle basepath issue with missing slash
1. [#4798](https://github.com/influxdata/chronograf/pull/4798): Fix the ping pre canned dashboard
1. [#4791](https://github.com/influxdata/chronograf/pull/4791): Save fieldOptions to cells created from Data Explorer page
1. [#4806](https://github.com/influxdata/chronograf/pull/4806): Fix grouping in canned dashboard queries
1. [#4788](https://github.com/influxdata/chronograf/pull/4788): Update canned dashboard queries so they all use database and retention policy
1. [#4808](https://github.com/influxdata/chronograf/pull/4808): Remove dismiss text from and add x-to-dismiss to wizard overlay steps
1. [#4796](https://github.com/influxdata/chronograf/pull/4796): Update docker, influxdb and postresql protoboards

## v1.7.2 [2018-11-08]

### Features

### UI Improvements

1. [#4809](https://github.com/influxdata/chronograf/pull/4809): Add loading spinners while fetching protoboards

## v1.7.2 [2018-11-08]

### Bug Fixes

1. [#4778](https://github.com/influxdata/chronograf/pull/4778): Remove hardcoded database/retention period from protoboards

## v1.7.1 [2018-11-07]

1. [#4809](https://github.com/influxdata/chronograf/pull/4809): Add loading spinners while fetching protoboards

## v1.7.2 [2018-11-08]

### Bug Fixes

1. [#4778](https://github.com/influxdata/chronograf/pull/4778): Remove hardcoded database/retention period from protoboards

## v1.7.1 [2018-11-07]

### Bug Fixes

1. [#4758](https://github.com/influxdata/chronograf/pull/4758): Fix empty graph on alert rule creation page
1. [#4764](https://github.com/influxdata/chronograf/pull/4764): Add protoboard environment variables to build scripts
1. [#4769](https://github.com/influxdata/chronograf/pull/4769): Show manual refresh when paused
1. [#4768](https://github.com/influxdata/chronograf/pull/4768): Update dockerfile to include protoboards
1. [#4772](https://github.com/influxdata/chronograf/pull/4772): Add protoboards enviroment variables to dockerfile
1. [#4763](https://github.com/influxdata/chronograf/pull/4763): Fix log columns not rendering
1. [#4767](https://github.com/influxdata/chronograf/pull/4767): Fix scroll loading indicator not hiding in logs
1. [#4776](https://github.com/influxdata/chronograf/pull/4776): Fix flux pivot function using wrong named parameters

1. [#4758](https://github.com/influxdata/chronograf/pull/4758): Fix empty graph on alert rule creation page
1. [#4764](https://github.com/influxdata/chronograf/pull/4764): Add protoboard environment variables to build scripts
1. [#4768](https://github.com/influxdata/chronograf/pull/4768): Update dockerfile to include protoboards
1. [#4769](https://github.com/influxdata/chronograf/pull/4769): Show manual refresh when paused
1. [#4772](https://github.com/influxdata/chronograf/pull/4772): Add protoboards enviroment variables to dockerfile
1. [#4767](https://github.com/influxdata/chronograf/pull/4767): Fix scroll loading indicator not hiding in logs
1. [#4763](https://github.com/influxdata/chronograf/pull/4763): Fix log columns not rendering

## v1.7.0 [2018-11-06]

### Features

1.  [#4217](https://github.com/influxdata/chronograf/pull/4217): Add filestore backed API for protodashboards
1.  [#4220](https://github.com/influxdata/chronograf/pull/4220): Add ability to copy expanded/untruncated log message
1.  [#4228](https://github.com/influxdata/chronograf/pull/4228): Add close button for logs pop over
1.  [#4229](https://github.com/influxdata/chronograf/pull/4229): Add button on Data Explorer to send query to dashboard cell
1.  [#4241](https://github.com/influxdata/chronograf/pull/4241): Add search attributes to log viewer
1.  [#4254](https://github.com/influxdata/chronograf/pull/4254): Add Dynamic Source option to CEO source selector
1.  [#4257](https://github.com/influxdata/chronograf/pull/4257): Introduce cell notes & note cells
1.  [#4287](https://github.com/influxdata/chronograf/pull/4287): Add time selector dropdown to CEO
1.  [#4311](https://github.com/influxdata/chronograf/pull/4311): Add Flux query editor to the Cell Editor Overlay
1.  [#4319](https://github.com/influxdata/chronograf/pull/4319): Add Flux query editor to the Data Explorer and use same UI as CEO
1.  [#4353](https://github.com/influxdata/chronograf/pull/4353): Add visualization options to the Data Explorer
1.  [#4364](https://github.com/influxdata/chronograf/pull/4364): Add ability to save a Flux query to a cell
1.  [#4390](https://github.com/influxdata/chronograf/pull/4390): Remove Flux Page
1.  [#4364](https://github.com/influxdata/chronograf/pull/4364): Add ability to save a Flux query to a cell
1.  [#4390](https://github.com/influxdata/chronograf/pull/4390): Remove Flux Page
1.  [#4389](https://github.com/influxdata/chronograf/pull/4389): Add regexp search for appname in log lines
1.  [#4403](https://github.com/influxdata/chronograf/pull/4403): Add ability to toggle between Flux/InfluxQL on dynamic source in CEO
1.  [#4404](https://github.com/influxdata/chronograf/pull/4404): Add loading status indicator to hosts page
1.  [#4422](https://github.com/influxdata/chronograf/pull/4422): Allow deep linking flux script in data explorer
1.  [#4410](https://github.com/influxdata/chronograf/pull/4410): Add ability to use line graph visualizations for flux query
1.  [#4445](https://github.com/influxdata/chronograf/pull/4445): Allow flux dashboard cells to be exported
1.  [#4449](https://github.com/influxdata/chronograf/pull/4449): Add ability to use single stat graph visualizations for flux query
1.  [#4454](https://github.com/influxdata/chronograf/pull/4454): Save log line wrap/truncate preference
1.  [#4461](https://github.com/influxdata/chronograf/pull/4461): Add ability to use table graph visualizations for flux query
1.  [#4470](https://github.com/influxdata/chronograf/pull/4470): Add option to disable gzip compression

### UI Improvements

1.  [#4227](https://github.com/influxdata/chronograf/pull/4227): Redesign Cell Editor Overlay for reuse in other parts of application
1.  [#4268](https://github.com/influxdata/chronograf/pull/4268): Clear logs after searching
1.  [#4253](https://github.com/influxdata/chronograf/pull/4253): Add search expression highlighting to log lines
1.  [#4363](https://github.com/influxdata/chronograf/pull/4363): Move log message truncation controls into logs filter bar
1.  [#4391](https://github.com/influxdata/chronograf/pull/4391): Colorize entire Single Stat cell
1.  [#4392](https://github.com/influxdata/chronograf/pull/4392): Add log filters on left side
1.  [#2265](https://github.com/influxdata/chronograf/pull/2265): Autofocus dashboard query editor
1.  [#4429](https://github.com/influxdata/chronograf/pull/4429): Fix query editor flickering on update
1.  [#4452](https://github.com/influxdata/chronograf/pull/4452): Improve log search spinner info
1.  [#4525](https://github.com/influxdata/chronograf/pull/4525): Move expanded log message copy button to top right
1.  [#4665](https://github.com/influxdata/chronograf/pull/4665): Remove shadow from note cells
1.  [#4665](https://github.com/influxdata/chronograf/pull/4665): Remove character count limit from prefix and suffix for Single Stat and Gauge cells
1.  [#4715](https://github.com/influxdata/chronograf/pull/4715): Add logs page loading spinner
1.  [#4739](https://github.com/influxdata/chronograf/pull/4739): Add button to encourage switching visualization type to Table Graph when query response is not supported by Line Graph
1.  [#4236](https://github.com/influxdata/chronograf/pull/4236): Add spinner when loading logs table rows
1.  [#4330](https://github.com/influxdata/chronograf/pull/4330): Position cloned cells adjacent to target cell
1.  [#4433](https://github.com/influxdata/chronograf/pull/4433): Add metaquery template generator button to Explorer and Cell Editor
1.  [#4436](https://github.com/influxdata/chronograf/pull/4436): Automatically scroll to the current measurement in the explorer
1.  [#4659](https://github.com/influxdata/chronograf/pull/4659): Simplify Flux explorer tree and improve searching
1.  [#4744](https://github.com/influxdata/chronograf/pull/4744): Update logs page to show missing syslog message.
1.  [#4745](https://github.com/influxdata/chronograf/pull/4745): Fix dashboard link text casing changing quick select sort order

### Bug Fixes

1.  [#4272](https://github.com/influxdata/chronograf/pull/4272): Fix logs loading description not displaying
1.  [#4363](https://github.com/influxdata/chronograf/pull/4363): Position expanded log messages above logs table
1.  [#4272](https://github.com/influxdata/chronograf/pull/4272): Fix logs loading description not displaying
1.  [#4363](https://github.com/influxdata/chronograf/pull/4363): Position expanded log messages above logs table
1.  [#4388](https://github.com/influxdata/chronograf/pull/4388): Fix logs to progressively load results and provide feedback on search
1.  [#4408](https://github.com/influxdata/chronograf/pull/4408): Render null data point values in Alerts Table as mdashes
1.  [#4466](https://github.com/influxdata/chronograf/pull/4466): Maintain focus on Flux Editor text area when adding nodes via code
1.  [#4479](https://github.com/influxdata/chronograf/pull/4479): Add validation to Alert Rule messages
1.  [#4599](https://github.com/influxdata/chronograf/pull/4599): Fix search results updating race condition
1.  [#4605](https://github.com/influxdata/chronograf/pull/4605): Fix vertical stuck vertical scroll in firefox
1.  [#4612](https://github.com/influxdata/chronograf/pull/4612): Fix issue with disappearing alias'
1.  [#4621](https://github.com/influxdata/chronograf/pull/4621): Fix log viewer message expansion
1.  [#4640](https://github.com/influxdata/chronograf/pull/4640): Fix missing horizontal scrollbar
1.  [#4645](https://github.com/influxdata/chronograf/pull/4645): Add hostname to log viewer

## v1.6.2 [2018-09-06]

### UI Improvements

1.  [#4225](https://github.com/influxdata/chronograf/pull/4225): Make infinite scroll UX in Log Viewer more crisp by decreasing results queried for at a time

### Bug Fixes

1.  [#4231](https://github.com/influxdata/chronograf/pull/4231): Fix notifying user to press ESC to exit presentation mode
1.  [#4234](https://github.com/influxdata/chronograf/pull/4234): Fix persisting whether or not template variable control bar is open
1.  [#4235](https://github.com/influxdata/chronograf/pull/4235): Fix Submit Query button in Data Explorer to correctly return results

## v1.6.1 [2018-08-02]

### Features

1.  [#4033](https://github.com/influxdata/chronograf/pull/4033): Include sources id, links, and names in dashboard export
1.  [#4068](https://github.com/influxdata/chronograf/pull/4068): Add ability to map sources when importing dashboard
1.  [#4144](https://github.com/influxdata/chronograf/pull/4144): Create onboarding wizard for adding source and kapacitor connections
1.  [#4208](https://github.com/influxdata/chronograf/pull/4208): Add a duration to the show series and tag values on host page

### UI Improvements

1.  [#4009](https://github.com/influxdata/chronograf/pull/4009): Make it to get mouse into hover legend
1.  [#4213](https://github.com/influxdata/chronograf/pull/4213): Replace logs play/pause toggle with single button

### Bug Fixes

1.  [#3976](https://github.com/influxdata/chronograf/pull/3976): Ensure text template variables reflect query parameters
1.  [#3976](https://github.com/influxdata/chronograf/pull/3976): Enable using a new, blank text template variable in a query
1.  [#3976](https://github.com/influxdata/chronograf/pull/3976): Ensure cells with broken queries display “No Data”
1.  [#3978](https://github.com/influxdata/chronograf/pull/3978): Fix use of template variables within InfluxQL regexes
1.  [#3994](https://github.com/influxdata/chronograf/pull/3994): Pressing play on log viewer goes to now
1.  [#4008](https://github.com/influxdata/chronograf/pull/4008): Fix display of log viewer histogram when a basepath is enabled
1.  [#4038](https://github.com/influxdata/chronograf/pull/4038): Fix crosshairs and hover legend display in Alert Rule visualization
1.  [#4067](https://github.com/influxdata/chronograf/pull/4067): Size loading spinners based on height of their container

## v1.6.0 [2018-06-18]

### Features

1.  [#3522](https://github.com/influxdata/chronograf/pull/3522): Add support for Template Variables in Cell Titles
1.  [#3559](https://github.com/influxdata/chronograf/pull/3559): Add ability to export and import dashboards
1.  [#3556](https://github.com/influxdata/chronograf/pull/3556): Add ability to override template variables and time ranges via URL query
1.  [#3814](https://github.com/influxdata/chronograf/pull/3814): Add pprof routes to chronograf server
1.  [#3806](https://github.com/influxdata/chronograf/pull/3806): Add API to get/update Log Viewer UI config
1.  [#3896](https://github.com/influxdata/chronograf/pull/3896): Consume new Log Viewer config API in client to allow user to configure log viewer UI for their organization
1.  [#3842](https://github.com/influxdata/chronograf/pull/3842): Add V2 Cells API
1.  [#3947](https://github.com/influxdata/chronograf/pull/3947): Add V2 Dashboard API

### UI Improvements

1.  [#3474](https://github.com/influxdata/chronograf/pull/3474): Sort task table on Manage Alert page alphabetically
1.  [#3590](https://github.com/influxdata/chronograf/pull/3590): Redesign icons in side navigation
1.  [#3696](https://github.com/influxdata/chronograf/pull/3696): Add ability to delete entire queries in Flux Editor
1.  [#3671](https://github.com/influxdata/chronograf/pull/3671): Remove Snip functionality in hover legend
1.  [#3659](https://github.com/influxdata/chronograf/pull/3659): Upgrade Data Explorer query text field with syntax highlighting and partial multi-line support
1.  [#3663](https://github.com/influxdata/chronograf/pull/3663): Truncate message preview in Alert Rules table
1.  [#3770](https://github.com/influxdata/chronograf/pull/3770): Improve performance of graph crosshairs
1.  [#3790](https://github.com/influxdata/chronograf/pull/3790): Hide dashboard cell menu until mouse over cell
1.  [#3803](https://github.com/influxdata/chronograf/pull/3803): Auto-Scale single-stat text to match cell dimensions

### Bug Fixes

1.  [#3527](https://github.com/influxdata/chronograf/pull/3527): Ensure cell queries use constraints from TimeSelector
1.  [#3573](https://github.com/influxdata/chronograf/pull/3573): Fix Gauge color selection bug
1.  [#3649](https://github.com/influxdata/chronograf/pull/3649): Fix erroneous icons in Date Picker widget
1.  [#3697](https://github.com/influxdata/chronograf/pull/3697): Fix allowing hyphens in basepath
1.  [#3698](https://github.com/influxdata/chronograf/pull/3698): Fix error in cell when tempVar returns no values
1.  [#3733](https://github.com/influxdata/chronograf/pull/3733): Change arrows in table columns so that ascending sort points up and descending points down
1.  [#3751](https://github.com/influxdata/chronograf/pull/3751): Fix crosshairs moving passed the edges of graphs
1.  [#3759](https://github.com/influxdata/chronograf/pull/3759): Change y-axis options to have valid defaults
1.  [#3793](https://github.com/influxdata/chronograf/pull/3793): Stop making requests for old sources after changing sources
1.  [#3888](https://github.com/influxdata/chronograf/pull/3888): Fix health check status code creating firefox error
1.  [#3951](https://github.com/influxdata/chronograf/pull/3951): Change decimal places to enforce 2 places by default in cells

## v1.5.0.0 [2018-05-15-RC]

### Features

1.  [#3080](https://github.com/influxdata/chronograf/pull/3080): Add table graph as a visualization option
1.  [#3233](https://github.com/influxdata/chronograf/pull/3233): Add default retention policy field as option in source configuration for use in querying hosts from Host List page & Host pages
1.  [#3290](https://github.com/influxdata/chronograf/pull/3290): Add support for PagerDuty v2 in UI
1.  [#3369](https://github.com/influxdata/chronograf/pull/3369): Add support for OpsGenie v2 in UI
1.  [#3386](https://github.com/influxdata/chronograf/pull/3386): Add support for Kafka in UI to configure and create alert handlers
1.  [#3416](https://github.com/influxdata/chronograf/pull/3416): Allow kapacitor services to be disabled
1.  [#3416](https://github.com/influxdata/chronograf/pull/3416): Add support for disabling kapacitor services
1.  [#3465](https://github.com/influxdata/chronograf/pull/3465): Add support for multiple slack configurations in the UI
1.  [#3491](https://github.com/influxdata/chronograf/pull/3491): Upgrade kapacitor client to 1.5
1.  [#3490](https://github.com/influxdata/chronograf/pull/3490): Add support for multiple kafka configurations in the UI

### UI Improvements

1.  [#3204](https://github.com/influxdata/chronograf/pull/3204): Notify user when a dashboard cell is added, removed, or cloned
1.  [#3215](https://github.com/influxdata/chronograf/pull/3215): Fix Template Variables Control Bar to top of dashboard page
1.  [#3214](https://github.com/influxdata/chronograf/pull/3214): Remove extra click when creating dashboard cell
1.  [#3256](https://github.com/influxdata/chronograf/pull/3256): Reduce font sizes in dashboards for increased space efficiency
1.  [#3320](https://github.com/influxdata/chronograf/pull/3320): Add overlay animation to Template Variables Manager
1.  [#3245](https://github.com/influxdata/chronograf/pull/3245): Display 'no results' on cells without results
1.  [#3354](https://github.com/influxdata/chronograf/pull/3354): Disable template variables for non editing users
1.  [#3353](https://github.com/influxdata/chronograf/pull/3353): YAxisLabels in Dashboard Graph Builder not showing until graph is redrawn
1.  [#3378](https://github.com/influxdata/chronograf/pull/3378): Ensure table graphs have a consistent ux between chrome and firefox
1.  [#3401](https://github.com/influxdata/chronograf/pull/3401): Change AutoRefresh interval to paused
1.  [#3404](https://github.com/influxdata/chronograf/pull/3404): Get cloned cell name for notification from cloned cell generator function
1.  [#3461](https://github.com/influxdata/chronograf/pull/3461): Improve load time for host pages
1.  [#3423](https://github.com/influxdata/chronograf/pull/3423): Show kapacitor batch point info in log panel

### Bug Fixes

1.  [#3252](https://github.com/influxdata/chronograf/pull/3252): Allow user to select tickscript editor with mouseclick
1.  [#3279](https://github.com/influxdata/chronograf/pull/3279): Change color when value is equal to or greater than threshold value
1.  [#3281](https://github.com/influxdata/chronograf/pull/3281): Fix base path for kapacitor logs
1.  [#3284](https://github.com/influxdata/chronograf/pull/3284): Fix logout when using basepath & simplify basepath usage (deprecates `PREFIX_ROUTES`)
1.  [#3349](https://github.com/influxdata/chronograf/pull/3349): Fix graphs in alert rule builder for queries that include groupby
1.  [#3345](https://github.com/influxdata/chronograf/pull/3345): Fix auto not showing in the group by dropdown and explorer getting disconnected
1.  [#3353](https://github.com/influxdata/chronograf/pull/3353): Display y-axis label on initial graph load
1.  [#3352](https://github.com/influxdata/chronograf/pull/3352): Fix not being able to change the source in the CEO display
1.  [#3357](https://github.com/influxdata/chronograf/pull/3357): Fix only the selected template variable value getting loaded
1.  [#3389](https://github.com/influxdata/chronograf/pull/3389): Fix Generic OAuth bug for GitHub Enterprise where the principal was incorrectly being checked for email being Primary and Verified
1.  [#3402](https://github.com/influxdata/chronograf/pull/3402): Fix missing icons when using basepath
1.  [#3412](https://github.com/influxdata/chronograf/pull/3412): Limit max-width of TICKScript editor.
1.  [#3166](https://github.com/influxdata/chronograf/pull/3166): Fixes naming of new TICKScripts
1.  [#3412](https://github.com/influxdata/chronograf/pull/3412): Limit max-width of TICKScript editor
1.  [#3166](https://github.com/influxdata/chronograf/pull/3166): Fix naming of new TICKScripts
1.  [#3449](https://github.com/influxdata/chronograf/pull/3449): Fix data explorer query error reporting regression
1.  [#3412](https://github.com/influxdata/chronograf/pull/3412): Limit max-width of TICKScript editor.
1.  [#3166](https://github.com/influxdata/chronograf/pull/3166): Fixes naming of new TICKScripts
1.  [#3449](https://github.com/influxdata/chronograf/pull/3449): Fixes data explorer query error reporting regression
1.  [#3453](https://github.com/influxdata/chronograf/pull/3453): Fix Kapacitor Logs fetch regression
1.  [#3500](https://github.com/influxdata/chronograf/pull/3500): Fix switching sources for a dashboard cell

## v1.4.4.1 [2018-04-16]

### Bug Fixes

1.  [#3211](https://github.com/influxdata/chronograf/pull/3211): Snapshot all db struct types in migration files

## v1.4.4.0 [2018-04-13]

### Features

1.  [#2526](https://github.com/influxdata/chronograf/pull/2526): Add support for RS256/JWKS verification, support for id_token parsing (as in ADFS)
1.  [#3060](https://github.com/influxdata/chronograf/pull/3060): Add ability to set a color palette for Line, Stacked, Step-Plot, and Bar graphs
1.  [#3103](https://github.com/influxdata/chronograf/pull/3103): Add ability to clone dashboards
1.  [#3184](https://github.com/influxdata/chronograf/pull/3184): Add ability to clone cells
1.  [#3080](https://github.com/influxdata/chronograf/pull/3080): Add tabular data visualization option with features
1.  [#3120](https://github.com/influxdata/chronograf/pull/3120): Change :interval: to represent a raw influxql duration value
1.  [#2832](https://github.com/influxdata/chronograf/pull/2832): Add paginated measurements API to server
1.  [#3148](https://github.com/influxdata/chronograf/pull/3148): Data explorer measurements can be toggled open

### UI Improvements

1.  [#3088](https://github.com/influxdata/chronograf/pull/3088): New dashboard cells appear at bottom of layout and assume the size of the most common cell
1.  [#3096](https://github.com/influxdata/chronograf/pull/3096): Standardize delete confirmation interactions
1.  [#3096](https://github.com/influxdata/chronograf/pull/3096): Standardize save & cancel interactions
1.  [#3116](https://github.com/influxdata/chronograf/pull/3116): Improve cell renaming

### Bug Fixes

1.  [#3094](https://github.com/influxdata/chronograf/pull/3094): Always save template variables on first edit
1.  [#3104](https://github.com/influxdata/chronograf/pull/3104): Query annotations at auto-refresh interval
1.  [#3109](https://github.com/influxdata/chronograf/pull/3109): Display link to configure Kapacitor on Alerts Page if no configured kapacitor.
1.  [#3111](https://github.com/influxdata/chronograf/pull/3111): Fix saving of new TICKscripts
1.  [#3130](https://github.com/influxdata/chronograf/pull/3130): Fix appearance of cell Y-Axis titles
1.  [#3129](https://github.com/influxdata/chronograf/pull/3129): Only add stateChangesOnly to new rules
1.  [#3131](https://github.com/influxdata/chronograf/pull/3131): Fix 500s when deleting organizations
1.  [#3137](https://github.com/influxdata/chronograf/pull/3137): Fixes issues with providing regexp in query
1.  [#3144](https://github.com/influxdata/chronograf/pull/3144): Ensure correct basepath prefix in URL pathname when passing InfluxQL query param to Data Explorer
1.  [#3128](https://github.com/influxdata/chronograf/pull/3128): Fix type error bug in Kapacitor Alert Config page and persist deleting of team and recipient in OpsGenieConfig
1.  [#3149](https://github.com/influxdata/chronograf/pull/3149): Fixes errors caused by switching query tabs in CEO
1.  [#3162](https://github.com/influxdata/chronograf/pull/3162): Only send threshold value to parent on blur
1.  [#3168](https://github.com/influxdata/chronograf/pull/3168): Require that emails on GitHub & Generic OAuth2 principals be verified & primary, if those fields are provided
1.  [#3182](https://github.com/influxdata/chronograf/pull/3182): Send notification when rp creation returns a failure
1.  [#3181](https://github.com/influxdata/chronograf/pull/3181): Show valid time in custom time range when now is selected
1.  [#3179](https://github.com/influxdata/chronograf/pull/3179): Default to zero for gauges
1.  [#3237](https://github.com/influxdata/chronograf/pull/3237): Fixes now() time parsing when requesting annotations

## v1.4.3.1 [2018-04-02]

### Bug Fixes

1.  [#3107](https://github.com/influxdata/chronograf/pull/3107): Fixes template variable editing not allowing saving
1.  [#3094](https://github.com/influxdata/chronograf/pull/3094): Save template variables on first edit
1.  [#3101](https://github.com/influxdata/chronograf/pull/3101): Fix template variables not loading all values

## v1.4.3.0 [2018-03-28]

### Features

1.  [#2973](https://github.com/influxdata/chronograf/pull/2973): Add unsafe SSL to Kapacitor UI configuration
1.  [#3047](https://github.com/influxdata/chronograf/pull/3047): Add server flag to grant SuperAdmin status to users authenticating from a specific Auth0 Organization

### UI Improvements

1.  [#2910](https://github.com/influxdata/chronograf/pull/2910): Redesign system notifications

### Bug Fixes

1.  [#2911](https://github.com/influxdata/chronograf/pull/2911): Fix Heroku OAuth
1.  [#2953](https://github.com/influxdata/chronograf/pull/2953): Fix error reporting in DataExplorer
1.  [#2947](https://github.com/influxdata/chronograf/pull/2947): Fix Okta oauth2 provider support
1.  [#2866](https://github.com/influxdata/chronograf/pull/2866): Change hover text on delete mappings confirmation button to 'Delete'
1.  [#2919](https://github.com/influxdata/chronograf/pull/2919): Automatically add graph type 'line' to any graph missing a type
1.  [#2970](https://github.com/influxdata/chronograf/pull/2970): Fix hanging browser on docker host dashboard
1.  [#3006](https://github.com/influxdata/chronograf/pull/3006): Fix Kapacitor Rules task enabled checkboxes to only toggle exactly as clicked
1.  [#3048](https://github.com/influxdata/chronograf/pull/3048): Prevent Multi-Select Dropdown in InfluxDB Admin Users and Roles tabs from losing selection state
1.  [#3073](https://github.com/influxdata/chronograf/pull/3073): Fix Delete button in All Users admin page
1.  [#3068](https://github.com/influxdata/chronograf/pull/3068): Fix intermittent missing fill from graphs
1.  [#3087](https://github.com/influxdata/chronograf/pull/3087): Exit annotation edit mode when user navigates away from dashboard
1.  [#3079](https://github.com/influxdata/chronograf/pull/3082): Support custom time range in annotations api wrapper
1.  [#3068](https://github.com/influxdata/chronograf/pull/3068): Fix intermittent missing fill from graphs
1.  [#3079](https://github.com/influxdata/chronograf/pull/3082): Support custom time range in annotations api wrapper
1.  [#3087](https://github.com/influxdata/chronograf/pull/3087): Exit annotation edit mode when user navigates away from dashboard
1.  [#3073](https://github.com/influxdata/chronograf/pull/3073): Fix Delete button in All Users admin page

## v1.4.2.3 [2018-03-08]

## v1.4.2.2 [2018-03-07]

### Bug Fixes

1.  [#2859](https://github.com/influxdata/chronograf/pull/2859): Enable Mappings save button when valid
1.  [#2933](https://github.com/influxdata/chronograf/pull/2933): Include url in Kapacitor connection creation requests

## v1.4.2.1 [2018-02-28]

### Features

1.  [#2837](https://github.com/influxdata/chronograf/pull/2837): Prevent execution of queries in cells that are not in view on the dashboard page
1.  [#2829](https://github.com/influxdata/chronograf/pull/2829): Add an optional persistent legend which can toggle series visibility to dashboard cells
1.  [#2846](https://github.com/influxdata/chronograf/pull/2846): Allow user to annotate graphs via UI or API

### UI Improvements

1.  [#2848](https://github.com/influxdata/chronograf/pull/2848): Add ability to set a prefix and suffix on Single Stat and Gauge cell types
1.  [#2831](https://github.com/influxdata/chronograf/pull/2831): Rename 'Create Alerts' page to 'Manage Tasks'; Redesign page to improve clarity of purpose

### Bug Fixes

1.  [#2821](https://github.com/influxdata/chronograf/pull/2821): Save only selected template variable values into dashboards for non csv template variables
1.  [#2842](https://github.com/influxdata/chronograf/pull/2842): Use Generic APIKey for Oauth2 group lookup
1.  [#2850](https://github.com/influxdata/chronograf/pull/2850): Fix bug in which resizing any cell in a dashboard causes a Gauge cell to resize
1.  [#2886](https://github.com/influxdata/chronograf/pull/2886): Don't sort Single Stat & Gauge thresholds when editing threshold values
1.  [#2851](https://github.com/influxdata/chronograf/pull/2851): Maintain y axis labels in dashboard cells
1.  [#2819](https://github.com/influxdata/chronograf/pull/2819): Deprecate --new-sources in CLI

## v1.4.1.3 [2018-02-14]

### Bug Fixes

1.  [#2818](https://github.com/influxdata/chronograf/pull/2818): Allow self-signed certificates for Enterprise InfluxDB Meta nodes

## v1.4.1.2 [2018-02-13]

### Bug Fixes

1.  [9321336](https://github.com/influxdata/chronograf/commit/9321336): Respect basepath when fetching server api routes
1.  [#2812](https://github.com/influxdata/chronograf/pull/2812): Set default tempVar :interval: with data explorer csv download call.
1.  [#2811](https://github.com/influxdata/chronograf/pull/2811): Display series with value of 0 in a cell legend

## v1.4.1.1 [2018-02-12]

### Features

1.  [#2409](https://github.com/influxdata/chronograf/pull/2409): Allow multiple event handlers per rule
1.  [#2709](https://github.com/influxdata/chronograf/pull/2709): Add "send test alert" button to test kapacitor alert configurations
1.  [#2708](https://github.com/influxdata/chronograf/pull/2708): Link to kapacitor config panel from alert rule builder
1.  [#2722](https://github.com/influxdata/chronograf/pull/2722): Add auto refresh widget to hosts list page
1.  [#2784](https://github.com/influxdata/chronograf/pull/2784): Update go from 1.9.3 to 1.9.4
1.  [#2765](https://github.com/influxdata/chronograf/pull/2765): Update to go 1.9.3 and node 6.12.3 for releases
1.  [#2777](https://github.com/influxdata/chronograf/pull/2777): Allow user to delete themselves
1.  [#2703](https://github.com/influxdata/chronograf/pull/2703): Add All Users page, visible only to super admins
1.  [#2781](https://github.com/influxdata/chronograf/pull/2781): Introduce chronoctl binary for user CRUD operations
1.  [#2699](https://github.com/influxdata/chronograf/pull/2699): Introduce Mappings to allow control over new user organization assignments

### UI Improvements

1.  [#2698](https://github.com/influxdata/chronograf/pull/2698): Clarify terminology surrounding InfluxDB & Kapacitor connections
1.  [#2746](https://github.com/influxdata/chronograf/pull/2746): Separate saving TICKscript from exiting editor page
1.  [#2774](https://github.com/influxdata/chronograf/pull/2774): Enable Save (⌘ + Enter) and Cancel (Escape) hotkeys in Cell Editor Overlay
1.  [#2788](https://github.com/influxdata/chronograf/pull/2788): Enable customization of Single Stat "Base Color"

### Bug Fixes

1.  [#2684](https://github.com/influxdata/chronograf/pull/2684): Fix TICKscript Sensu alerts when no group by tags selected
1.  [#2756](https://github.com/influxdata/chronograf/pull/2756): Display 200 most-recent TICKscript log messages; prevent overlapping
1.  [#2757](https://github.com/influxdata/chronograf/pull/2757): Add "TO" to kapacitor SMTP config; improve config update error messages
1.  [#2761](https://github.com/influxdata/chronograf/pull/2761): Remove cli options from sysvinit service file
1.  [#2735](https://github.com/influxdata/chronograf/pull/2735): Remove cli options from systemd service file
1.  [#2788](https://github.com/influxdata/chronograf/pull/2788): Fix disappearance of text in Single Stat graphs during editing
1.  [#2780](https://github.com/influxdata/chronograf/pull/2780): Redirect to Alerts page after saving Alert Rule

## v1.4.0.1 [2018-1-9]

### Features

1.  [#2690](https://github.com/influxdata/chronograf/pull/2690): Add separate CLI flag for canned sources, kapacitors, dashboards, and organizations
1.  [#2672](https://github.com/influxdata/chronograf/pull/2672): Add telegraf interval configuration

### Bug Fixes

1.  [#2689](https://github.com/influxdata/chronograf/pull/2689): Allow insecure (self-signed) certificates for kapacitor and influxdb
1.  [#2664](https://github.com/influxdata/chronograf/pull/2664): Fix positioning of custom time indicator

## v1.4.0.0 [2017-12-22]

### UI Improvements

1.  [#2652](https://github.com/influxdata/chronograf/pull/2652): Add page header with instructional copy when adding initial source for consistency and clearer UX

### Bug Fixes

1.  [#2652](https://github.com/influxdata/chronograf/pull/2652): Make page render successfully when attempting to edit a source
1.  [#2664](https://github.com/influxdata/chronograf/pull/2664): Fix CustomTimeIndicator positioning
1.  [#2687](https://github.com/influxdata/chronograf/pull/2687): Remove series with "no value" from legend

## v1.4.0.0-rc2 [2017-12-21]

### UI Improvements

1.  [#2632](https://github.com/influxdata/chronograf/pull/2632): Tell user which organization they switched into and what role they have whenever they switch, including on Source Page

### Bug Fixes

1.  [#2639](https://github.com/influxdata/chronograf/pull/2639): Prevent SuperAdmin from modifying their own status
1.  [#2632](https://github.com/influxdata/chronograf/pull/2632): Give SuperAdmin DefaultRole when switching to organization where they have no role
1.  [#2642](https://github.com/influxdata/chronograf/pull/2642): Fix DE query config on first run

## v1.4.0.0-rc1 [2017-12-19]

### Features

1.  [#2593](https://github.com/influxdata/chronograf/pull/2593): Add option to use files for dashboards, organizations, data sources, and kapacitors
1.  [#2604](https://github.com/influxdata/chronograf/pull/2604): After chronograf version upgrade, backup database is created in ./backups

### UI Improvements

1.  [#2492](https://github.com/influxdata/chronograf/pull/2492): Cleanup style on login page with multiple OAuth2 providers

### Bug Fixes

1.  [#2502](https://github.com/influxdata/chronograf/pull/2502): Fix stale source data after updating or creating
1.  [#2616](https://github.com/influxdata/chronograf/pull/2616): Fix cell editing so query data choices are kept when updating a cell
1.  [#2612](https://github.com/influxdata/chronograf/pull/2612): Allow days as a valid duration value

## v1.4.0.0-beta2 [2017-12-14]

### UI Improvements

1.  [#2502](https://github.com/influxdata/chronograf/pull/2502): Fix cursor flashing between default and pointer
1.  [#2598](https://github.com/influxdata/chronograf/pull/2598): Allow appendage of a suffix to single stat visualizations
1.  [#2598](https://github.com/influxdata/chronograf/pull/2598): Allow optional colorization of text instead of background on single stat visualizations

### Bug Fixes

1.  [#2528](https://github.com/influxdata/chronograf/pull/2528): Fix template rendering to ignore template if not in query
1.  [#2563](https://github.com/influxdata/chronograf/pull/2563): Fix graph inversion if user input y-axis min greater than max

## v1.4.0.0-beta1 [2017-12-07]

### Features

1.  [#2506](https://github.com/influxdata/chronograf/pull/2506): Add support for multiple organizations, multiple users with role-based access control, and private instances
1.  [#2188](https://github.com/influxdata/chronograf/pull/2188): Add Kapacitor logs to the TICKscript editor
1.  [#2385](https://github.com/influxdata/chronograf/pull/2385): Add time shift feature to DataExplorer and Dashboards
1.  [#2426](https://github.com/influxdata/chronograf/pull/2426): Add auto group by time to Data Explorer
1.  [#2479](https://github.com/influxdata/chronograf/pull/2479): Support authentication for Enterprise Meta Nodes
1.  [#2456](https://github.com/influxdata/chronograf/pull/2456): Add boolean thresholds for kapacitor threshold alerts
1.  [#2460](https://github.com/influxdata/chronograf/pull/2460): Update kapacitor alerts to cast to float before sending to influx
1.  [#2400](https://github.com/influxdata/chronograf/pull/2400): Allow override of generic oauth2 keys for email

### UI Improvements

1.  [#2410](https://github.com/influxdata/chronograf/pull/2410): Introduce customizable Gauge visualization type for dashboard cells
1.  [#2427](https://github.com/influxdata/chronograf/pull/2427): Improve performance of Hosts, Alert History, and TICKscript logging pages when there are many items to display
1.  [#2384](https://github.com/influxdata/chronograf/pull/2384): Add filtering by name to Dashboard index page
1.  [#2477](https://github.com/influxdata/chronograf/pull/2477): Improve performance of hoverline rendering

### Bug Fixes

1.  [#2449](https://github.com/influxdata/chronograf/pull/2449): Fix .jsdep step fails when LDFLAGS is exported
1.  [#2157](https://github.com/influxdata/chronograf/pull/2157): Fix logscale producing console errors when only one point in graph
1.  [#2158](https://github.com/influxdata/chronograf/pull/2158): Fix 'Cannot connect to source' false error flag on Dashboard page
1.  [#2167](https://github.com/influxdata/chronograf/pull/2167): Add fractions of seconds to time field in csv export
1.  [#2087](https://github.com/influxdata/chronograf/pull/2087): Fix Chronograf requiring Telegraf's CPU and system plugins to ensure that all Apps appear on the HOST LIST page.
1.  [#2222](https://github.com/influxdata/chronograf/pull/2222): Fix template variables in dashboard query building.
1.  [#2291](https://github.com/influxdata/chronograf/pull/2291): Fix several kapacitor alert creation panics.
1.  [#2303](https://github.com/influxdata/chronograf/pull/2303): Add shadow-utils to RPM release packages
1.  [#2292](https://github.com/influxdata/chronograf/pull/2292): Source extra command line options from defaults file
1.  [#2327](https://github.com/influxdata/chronograf/pull/2327): After CREATE/DELETE queries, refresh list of databases in Data Explorer
1.  [#2327](https://github.com/influxdata/chronograf/pull/2327): Visualize CREATE/DELETE queries with Table view in Data Explorer
1.  [#2329](https://github.com/influxdata/chronograf/pull/2329): Include tag values alongside measurement name in Data Explorer result tabs
1.  [#2410](https://github.com/influxdata/chronograf/pull/2410): Redesign cell display options panel
1.  [#2386](https://github.com/influxdata/chronograf/pull/2386): Fix queries that include regex, numbers and wildcard
1.  [#2398](https://github.com/influxdata/chronograf/pull/2398): Fix apps on hosts page from parsing tags with null values
1.  [#2408](https://github.com/influxdata/chronograf/pull/2408): Fix updated Dashboard names not updating dashboard list
1.  [#2444](https://github.com/influxdata/chronograf/pull/2444): Fix create dashboard button
1.  [#2416](https://github.com/influxdata/chronograf/pull/2416): Fix default y-axis labels not displaying properly
1.  [#2423](https://github.com/influxdata/chronograf/pull/2423): Gracefully scale Template Variables Manager overlay on smaller displays
1.  [#2426](https://github.com/influxdata/chronograf/pull/2426): Fix Influx Enterprise users from deletion in race condition
1.  [#2467](https://github.com/influxdata/chronograf/pull/2467): Fix oauth2 logout link not having basepath
1.  [#2466](https://github.com/influxdata/chronograf/pull/2466): Fix supplying a role link to sources that do not have a metaURL
1.  [#2477](https://github.com/influxdata/chronograf/pull/2477): Fix hoverline intermittently not rendering
1.  [#2483](https://github.com/influxdata/chronograf/pull/2483): Update MySQL pre-canned dashboard to have query derivative correctly

### Features

1.  [#2188](https://github.com/influxdata/chronograf/pull/2188): Add Kapacitor logs to the TICKscript editor
1.  [#2384](https://github.com/influxdata/chronograf/pull/2384): Add filtering by name to Dashboard index page
1.  [#2385](https://github.com/influxdata/chronograf/pull/2385): Add time shift feature to DataExplorer and Dashboards
1.  [#2400](https://github.com/influxdata/chronograf/pull/2400): Allow override of generic oauth2 keys for email
1.  [#2426](https://github.com/influxdata/chronograf/pull/2426): Add auto group by time to Data Explorer
1.  [#2456](https://github.com/influxdata/chronograf/pull/2456): Add boolean thresholds for kapacitor threshold alerts
1.  [#2460](https://github.com/influxdata/chronograf/pull/2460): Update kapacitor alerts to cast to float before sending to influx
1.  [#2479](https://github.com/influxdata/chronograf/pull/2479): Support authentication for Enterprise Meta Nodes
1.  [#2477](https://github.com/influxdata/chronograf/pull/2477): Improve performance of hoverline rendering

## v1.3.10.0 [2017-10-24]

### Bug Fixes

1.  [#2095](https://github.com/influxdata/chronograf/pull/2095): Improve the copy in the retention policy edit page
1.  [#2122](https://github.com/influxdata/chronograf/pull/2122): Fix 'Could not connect to source' bug on source creation with unsafe-ssl
1.  [#2093](https://github.com/influxdata/chronograf/pull/2093): Fix when exporting `SHOW DATABASES` CSV has bad data
1.  [#2098](https://github.com/influxdata/chronograf/pull/2098): Fix not-equal-to highlighting in Kapacitor Rule Builder
1.  [#2130](https://github.com/influxdata/chronograf/pull/2130): Fix undescriptive error messages for database and retention policy creation
1.  [#2135](https://github.com/influxdata/chronograf/pull/2135): Fix drag and drop cancel button when writing data in the data explorer
1.  [#2128](https://github.com/influxdata/chronograf/pull/2128): Fix persistence of "SELECT AS" statements in queries

### Features

1.  [#2083](https://github.com/influxdata/chronograf/pull/2083): Every dashboard can now have its own time range
1.  [#2045](https://github.com/influxdata/chronograf/pull/2045): Add CSV download option in dashboard cells
1.  [#2133](https://github.com/influxdata/chronograf/pull/2133): Implicitly prepend source urls with http://
1.  [#2127](https://github.com/influxdata/chronograf/pull/2127): Add support for graph zooming and point display on the millisecond-level
1.  [#2103](https://github.com/influxdata/chronograf/pull/2103): Add manual refresh button for Dashboard, Data Explorer, and Host Pages

### UI Improvements

1.  [#2111](https://github.com/influxdata/chronograf/pull/2111): Increase size of Cell Editor query tabs to reveal more of their query strings
1.  [#2120](https://github.com/influxdata/chronograf/pull/2120): Improve appearance of Admin Page tabs on smaller screens
1.  [#2119](https://github.com/influxdata/chronograf/pull/2119): Add cancel button to TICKscript editor
1.  [#2104](https://github.com/influxdata/chronograf/pull/2104): Redesign dashboard naming & renaming interaction
1.  [#2104](https://github.com/influxdata/chronograf/pull/2104): Redesign dashboard switching dropdown

## v1.3.9.0 [2017-10-06]

### Bug Fixes

1.  [#2004](https://github.com/influxdata/chronograf/pull/2004): Fix Data Explorer disappearing query templates in dropdown
1.  [#2006](https://github.com/influxdata/chronograf/pull/2006): Fix missing alert for duplicate db name
1.  [#2015](https://github.com/influxdata/chronograf/pull/2015): Chronograf shows real status for windows hosts when metrics are saved in non-default db - thank you, @ar7z1!
1.  [#2019](https://github.com/influxdata/chronograf/pull/2006): Fix false error warning for duplicate kapacitor name
1.  [#2018](https://github.com/influxdata/chronograf/pull/2018): Fix unresponsive display options and query builder in dashboards
1.  [#2004](https://github.com/influxdata/chronograf/pull/2004): Fix DE query templates dropdown disappearance
1.  [#2006](https://github.com/influxdata/chronograf/pull/2006): Fix no alert for duplicate db name
1.  [#2015](https://github.com/influxdata/chronograf/pull/2015): Chronograf shows real status for windows hosts when metrics are saved in non-default db - thank you, @ar7z1!
1.  [#2019](https://github.com/influxdata/chronograf/pull/2006): Fix false error warning for duplicate kapacitor name
1.  [#2018](https://github.com/influxdata/chronograf/pull/2018): Fix unresponsive display options and query builder in dashboards
1.  [#1996](https://github.com/influxdata/chronograf/pull/1996): Able to switch InfluxDB sources on a per graph basis

### Features

1.  [#1885](https://github.com/influxdata/chronograf/pull/1885): Add `fill` options to data explorer and dashboard queries
1.  [#1978](https://github.com/influxdata/chronograf/pull/1978): Support editing kapacitor TICKscript
1.  [#1721](https://github.com/influxdata/chronograf/pull/1721): Introduce the TICKscript editor UI
1.  [#1992](https://github.com/influxdata/chronograf/pull/1992): Add .csv download button to data explorer
1.  [#2082](https://github.com/influxdata/chronograf/pull/2082): Add Data Explorer InfluxQL query and location query synchronization, so queries can be shared via a a URL
1.  [#1996](https://github.com/influxdata/chronograf/pull/1996): Able to switch InfluxDB sources on a per graph basis
1.  [#2041](https://github.com/influxdata/chronograf/pull/2041): Add now() as an option in the Dashboard date picker

### UI Improvements

1.  [#2002](https://github.com/influxdata/chronograf/pull/2002): Require a second click when deleting a dashboard cell
1.  [#2002](https://github.com/influxdata/chronograf/pull/2002): Sort database list in Schema Explorer alphabetically
1.  [#2002](https://github.com/influxdata/chronograf/pull/2002): Improve usability of dashboard cell context menus
1.  [#2002](https://github.com/influxdata/chronograf/pull/2002): Move dashboard cell renaming UI into Cell Editor Overlay
1.  [#2040](https://github.com/influxdata/chronograf/pull/2040): Prevent the legend from overlapping graphs at the bottom of the screen
1.  [#2054](https://github.com/influxdata/chronograf/pull/2054): Add a "Plus" icon to every button with an Add or Create action for clarity and consistency
1.  [#2052](https://github.com/influxdata/chronograf/pull/2052): Make hovering over series smoother
1.  [#2071](https://github.com/influxdata/chronograf/pull/2071): Reduce the number of pixels per cell to one point per 3 pixels
1.  [#2072](https://github.com/influxdata/chronograf/pull/2072): Remove tabs from Data Explorer
1.  [#2057](https://github.com/influxdata/chronograf/pull/2057): Improve appearance of placeholder text in inputs
1.  [#2057](https://github.com/influxdata/chronograf/pull/2057): Add ability to use "Default" values in Source Connection form
1.  [#2069](https://github.com/influxdata/chronograf/pull/2069): Display name & port in SourceIndicator tooltip
1.  [#2078](https://github.com/influxdata/chronograf/pull/2078): Improve UX/UI of Kapacitor Rule Builder to be more intuitive
1.  [#2078](https://github.com/influxdata/chronograf/pull/2078): Rename "Measurements" to "Measurements & Tags" in Query Builder

## v1.3.8.0 [2017-09-07]

### Bug Fixes

1.  [#1886](https://github.com/influxdata/chronograf/pull/1886): Fix the limit of 100 alert rules on alert rules page
1.  [#1930](https://github.com/influxdata/chronograf/pull/1930): Fix graphs when y-values are constant
1.  [#1951](https://github.com/influxdata/chronograf/pull/1951): Fix crosshair not being removed when user leaves graph
1.  [#1943](https://github.com/influxdata/chronograf/pull/1943): Fix inability to add kapacitor from source page on fresh install
1.  [#1947](https://github.com/influxdata/chronograf/pull/1947): Fix DataExplorer crashing if a field property is not present in the queryConfig
1.  [#1957](https://github.com/influxdata/chronograf/pull/1957): Fix the max y value of stacked graphs preventing display of the upper bounds of the chart
1.  [#1969](https://github.com/influxdata/chronograf/pull/1969): Fix for delayed selection of template variables using URL query params
1.  [#1982](https://github.com/influxdata/chronograf/pull/1982): Fix return code on meta nodes when raft redirects to leader

### Features

1.  [#1928](https://github.com/influxdata/chronograf/pull/1928): Add prefix, suffix, scale, and other y-axis formatting for cells in dashboards
1.  [#1934](https://github.com/influxdata/chronograf/pull/1934): Update the group by time when zooming in graphs
1.  [#1945](https://github.com/influxdata/chronograf/pull/1945): Add the ability to link directly to presentation mode in dashboards with the `present` boolean query parameter in the URL
1.  [#1969](https://github.com/influxdata/chronograf/pull/1969): Add the ability to select a template variable via a URL parameter

### UI Improvements

1.  [#1933](https://github.com/influxdata/chronograf/pull/1933): Use line-stacked graph type for memory information - thank you, @Joxit!
1.  [#1940](https://github.com/influxdata/chronograf/pull/1940): Improve cell sizes in Admin Database tables
1.  [#1942](https://github.com/influxdata/chronograf/pull/1942): Polish appearance of optional alert parameters in Kapacitor rule builder
1.  [#1944](https://github.com/influxdata/chronograf/pull/1944): Add active state for Status page navbar icon
1.  [#1944](https://github.com/influxdata/chronograf/pull/1944): Improve UX of navigation to a sub-nav item in the navbar
1.  [#1971](https://github.com/influxdata/chronograf/pull/1971): Resolve confusing deadman trigger alert rule UI

## v1.3.7.0 [2017-08-23]

### Features

1.  [#1928](https://github.com/influxdata/chronograf/pull/1928): Add prefix, suffix, scale, and other y-axis formatting

## v1.3.7.0

### Bug Fixes

1.  [#1795](https://github.com/influxdata/chronograf/pull/1795): Fix uptime status on Windows hosts running Telegraf
1.  [#1715](https://github.com/influxdata/chronograf/pull/1715): Chronograf now renders on IE11.
1.  [#1870](https://github.com/influxdata/chronograf/pull/1870): Fix console error for placing prop on div
1.  [#1864](https://github.com/influxdata/chronograf/pull/1864): Fix Write Data form upload button and add `onDragExit` handler
1.  [#1891](https://github.com/influxdata/chronograf/pull/1891): Fix Kapacitor config for PagerDuty via the UI
1.  [#1872](https://github.com/influxdata/chronograf/pull/1872): Prevent stats in the legend from wrapping line

### Features

1.  [#1863](https://github.com/influxdata/chronograf/pull/1863): Improve 'new-sources' server flag example by adding 'type' key

### UI Improvements

1.  [#1862](https://github.com/influxdata/chronograf/pull/1862): Show "Add Graph" button on cells with no queries

## v1.3.6.1 [2017-08-14]

**Upgrade Note** This release (1.3.6.1) fixes a possibly data corruption issue with dashboard cells' graph types. If you upgraded to 1.3.6.0 and visited any dashboard, once you have then upgraded to this release (1.3.6.1) you will need to manually reset the graph type for every cell via the cell's caret --> Edit --> Display Options. If you upgraded directly to 1.3.6.1, you should not experience this issue.

## Bug Fixes

1.  [#1795](https://github.com/influxdata/chronograf/pull/1795): Fix uptime status on Windows hosts running Telegraf
1.  [#1715](https://github.com/influxdata/chronograf/pull/1715): Chronograf now renders on IE11.
1.  [#1870](https://github.com/influxdata/chronograf/pull/1870): Fix console error for placing prop on div
1.  [#1864](https://github.com/influxdata/chronograf/pull/1864): Fix Write Data form upload button and add `onDragExit` handler
1.  [#1866](https://github.com/influxdata/chronograf/pull/1866): Fix missing cell type (and consequently single-stat)
1.  [#1891](https://github.com/influxdata/chronograf/pull/1891): Fix Kapacitor config for PagerDuty via the UI
1.  [#1897](https://github.com/influxdata/chronograf/pull/1897): Fix regression from [#1864](https://github.com/influxdata/chronograf/pull/1864) and redesign drag & drop interaction
1.  [#1872](https://github.com/influxdata/chronograf/pull/1872): Prevent stats in the legend from wrapping line
1.  [#1899](https://github.com/influxdata/chronograf/pull/1899): Fix raw query editor in Data Explorer not using selected time
1.  [#1922](https://github.com/influxdata/chronograf/pull/1922): Fix Safari display issues in the Cell Editor display options
1.  [#1715](https://github.com/influxdata/chronograf/pull/1715): Chronograf now renders on IE11.
1.  [#1866](https://github.com/influxdata/chronograf/pull/1866): Fix missing cell type (and consequently single-stat)
1.  [#1866](https://github.com/influxdata/chronograf/pull/1866): Fix data corruption issue with dashboard graph types
    **Note**: If you upgraded to 1.3.6.0 and visited any dashboard, you will need to manually reset the graph type for every cell via the cell's caret -> Edit -> Display Options.
1.  [#1870](https://github.com/influxdata/chronograf/pull/1870): Fix console error for placing prop on div
1.  [#1845](https://github.com/influxdata/chronograf/pull/1845): Fix inaccessible scroll bar in Data Explorer table
1.  [#1866](https://github.com/influxdata/chronograf/pull/1866): Fix non-persistence of dashboard graph types
1.  [#1872](https://github.com/influxdata/chronograf/pull/1872): Prevent stats in the legend from wrapping line

### Features

1.  [#1863](https://github.com/influxdata/chronograf/pull/1863): Improve 'new-sources' server flag example by adding 'type' key
1.  [#1898](https://github.com/influxdata/chronograf/pull/1898): Add an input and validation to custom time range calendar dropdowns
1.  [#1904](https://github.com/influxdata/chronograf/pull/1904): Add support for selecting template variables with URL params
1.  [#1859](https://github.com/influxdata/chronograf/pull/1859): Add y-axis controls to the API for layouts

### UI Improvements

1.  [#1862](https://github.com/influxdata/chronograf/pull/1862): Show "Add Graph" button on cells with no queries

## v1.3.6.1 [2017-08-14]

**Upgrade Note** This release (1.3.6.1) fixes a possibly data corruption issue with dashboard cells' graph types. If you upgraded to 1.3.6.0 and visited any dashboard, once you have then upgraded to this release (1.3.6.1) you will need to manually reset the graph type for every cell via the cell's caret --> Edit --> Display Options. If you upgraded directly to 1.3.6.1, you should not experience this issue.

### Bug Fixes

1.  [#1845](https://github.com/influxdata/chronograf/pull/1845): Fix inaccessible scroll bar in Data Explorer table
1.  [#1866](https://github.com/influxdata/chronograf/pull/1866): Fix non-persistence of dashboard graph types

### Features

1.  [#1859](https://github.com/influxdata/chronograf/pull/1859): Add y-axis controls to the API for layouts

### UI Improvements

1.  [#1846](https://github.com/influxdata/chronograf/pull/1846): Increase screen real estate of Query Maker in the Cell Editor Overlay

## v1.3.6.0 [2017-08-08]

### Bug Fixes

1.  [#1798](https://github.com/influxdata/chronograf/pull/1798): Fix domain not updating in visualizations when changing time range manually
1.  [#1799](https://github.com/influxdata/chronograf/pull/1799): Prevent console error spam from Dygraph's synchronize method when a dashboard has only one graph
1.  [#1813](https://github.com/influxdata/chronograf/pull/1813): Guarantee UUID for each Alert Table key to prevent dropping items when keys overlap
1.  [#1795](https://github.com/influxdata/chronograf/pull/1795): Fix uptime status on Windows hosts running Telegraf
1.  [#1715](https://github.com/influxdata/chronograf/pull/1715): Chronograf now renders properly on IE11.

### Features

1.  [#1744](https://github.com/influxdata/chronograf/pull/1744): Add a few time range shortcuts to the custom time range menu
1.  [#1714](https://github.com/influxdata/chronograf/pull/1714): Add ability to edit a dashboard graph's y-axis bounds
1.  [#1714](https://github.com/influxdata/chronograf/pull/1714): Add ability to edit a dashboard graph's y-axis label
1.  [#1744](https://github.com/influxdata/chronograf/pull/1744): Add a few pre-set time range selections to the custom time range menu-- be sure to add a sensible GROUP BY
1.  [#1744](https://github.com/influxdata/chronograf/pull/1744): Add a few time range shortcuts to the custom time range menu

### UI Improvements

1.  [#1796](https://github.com/influxdata/chronograf/pull/1796): Add spinner write data modal to indicate data is being written
1.  [#1805](https://github.com/influxdata/chronograf/pull/1805): Fix bar graphs overlapping
1.  [#1805](https://github.com/influxdata/chronograf/pull/1805): Assign a series consistent coloring when it appears in multiple cells
1.  [#1800](https://github.com/influxdata/chronograf/pull/1800): Increase size of line protocol manual entry in Data Explorer's Write Data overlay
1.  [#1812](https://github.com/influxdata/chronograf/pull/1812): Improve error message when request for Status Page News Feed fails
1.  [#1858](https://github.com/influxdata/chronograf/pull/1858): Provide affirmative UI choice for 'auto' in DisplayOptions with new toggle-based component

## v1.3.5.0 [2017-07-27]

### Bug Fixes

1.  [#1708](https://github.com/influxdata/chronograf/pull/1708): Fix z-index issue in dashboard cell context menu
1.  [#1752](https://github.com/influxdata/chronograf/pull/1752): Clarify BoltPath server flag help text by making example the default path
1.  [#1703](https://github.com/influxdata/chronograf/pull/1703): Fix cell name cancel not reverting to original name
1.  [#1751](https://github.com/influxdata/chronograf/pull/1751): Fix typo that may have affected PagerDuty node creation in Kapacitor
1.  [#1756](https://github.com/influxdata/chronograf/pull/1756): Prevent 'auto' GROUP BY as option in Kapacitor rule builder when applying a function to a field
1.  [#1773](https://github.com/influxdata/chronograf/pull/1773): Prevent clipped buttons in Rule Builder, Data Explorer, and Configuration pages
1.  [#1776](https://github.com/influxdata/chronograf/pull/1776): Fix JWT for the write path
1.  [#1777](https://github.com/influxdata/chronograf/pull/1777): Disentangle client Kapacitor rule creation from Data Explorer query creation

### Features

1.  [#1717](https://github.com/influxdata/chronograf/pull/1717): View server generated TICKscripts
1.  [#1681](https://github.com/influxdata/chronograf/pull/1681): Add the ability to select Custom Time Ranges in the Hostpages, Data Explorer, and Dashboards
1.  [#1752](https://github.com/influxdata/chronograf/pull/1752): Clarify BoltPath server flag help text by making example the default path
1.  [#1738](https://github.com/influxdata/chronograf/pull/1738): Add shared secret JWT authorization to InfluxDB
1.  [#1724](https://github.com/influxdata/chronograf/pull/1724): Add Pushover alert support
1.  [#1762](https://github.com/influxdata/chronograf/pull/1762): Restore all supported Kapacitor services when creating rules, and add most optional message parameters
1.  [#1681](https://github.com/influxdata/chronograf/pull/1681): Add the ability to select Custom Time Ranges in the Hostpages, Data Explorer, and Dashboards.
1.  [#1717](https://github.com/influxdata/chronograf/pull/1717): View server generated TICKscripts

### UI Improvements

1.  [#1707](https://github.com/influxdata/chronograf/pull/1707): Polish alerts table in status page to wrap text less
1.  [#1770](https://github.com/influxdata/chronograf/pull/1770): Specify that version is for Chronograf on Configuration page
1.  [#1779](https://github.com/influxdata/chronograf/pull/1779): Move custom time range indicator on cells into corner when in presentation mode
1.  [#1779](https://github.com/influxdata/chronograf/pull/1779): Highlight legend "Snip" toggle when active

## v1.3.4.0 [2017-07-10]

### Bug Fixes

1.  [#1612](https://github.com/influxdata/chronograf/pull/1612): Disallow writing to \_internal in the Data Explorer
1.  [#1655](https://github.com/influxdata/chronograf/pull/1655): Add more than one color to Line+Stat graphs
1.  [#1688](https://github.com/influxdata/chronograf/pull/1688): Fix updating Retention Policies in single-node InfluxDB instances
1.  [#1689](https://github.com/influxdata/chronograf/pull/1689): Lock the width of Template Variable dropdown menus to the size of their longest option

### Features

1.  [#1645](https://github.com/influxdata/chronograf/pull/1645): Add Auth0 as a supported OAuth2 provider
1.  [#1660](https://github.com/influxdata/chronograf/pull/1660): Add ability to add custom links to User menu via server CLI or ENV vars
1.  [#1660](https://github.com/influxdata/chronograf/pull/1660): Allow users to configure custom links on startup that will appear under the User menu in the sidebar
1.  [#1674](https://github.com/influxdata/chronograf/pull/1674): Add support for Auth0 organizations
1.  [#1695](https://github.com/influxdata/chronograf/pull/1695): Allow users to configure InfluxDB and Kapacitor sources on startup

### UI Improvements

1.  [#1644](https://github.com/influxdata/chronograf/pull/1644): Redesign Alerts History table on Status Page to have sticky headers
1.  [#1581](https://github.com/influxdata/chronograf/pull/1581): Refresh Template Variable values on Dashboard page load
1.  [#1655](https://github.com/influxdata/chronograf/pull/1655): Display current version of Chronograf at the bottom of Configuration page
1.  [#1655](https://github.com/influxdata/chronograf/pull/1655): Redesign Dashboards table and sort them alphabetically
1.  [#1655](https://github.com/influxdata/chronograf/pull/1655): Bring design of navigation sidebar in line with Branding Documentation

## v1.3.3.3 [2017-06-21]

### Bug Fixes

1.  [1651](https://github.com/influxdata/chronograf/pull/1651): Add back in x and y axes and revert some style changes on Line + Single Stat graphs

## v1.3.3.2 [2017-06-21]

## v1.3.3.3 [2017-06-21]

### Bug Fixes

1.  [1651](https://github.com/influxdata/chronograf/pull/1651): Add back in x and y axes and revert some style changes on Line + Single Stat graphs

## v1.3.3.2 [2017-06-21]

### Bug Fixes

1.  [1650](https://github.com/influxdata/chronograf/pull/1650): Fix broken cpu reporting on hosts page and normalize InfluxQL

## v1.3.3.1 [2017-06-21]

### Bug Fixes

1.  [#1641](https://github.com/influxdata/chronograf/pull/1641): Fix enable / disable being out of sync on Kapacitor Rules Page

### Features

1.  [#1647](https://github.com/influxdata/chronograf/pull/1647): Add file uploader to Data Explorer for write protocol

### UI Improvements

1.  [#1642](https://github.com/influxdata/chronograf/pull/1642): Do not prefix basepath to external link for news feed

## v1.3.3.0 [2017-06-19]

### Bug Fixes

1.  [#1512](https://github.com/influxdata/chronograf/pull/1512): Prevent legend from flowing over window bottom bound
1.  [#1600](https://github.com/influxdata/chronograf/pull/1600): Prevent Kapacitor configurations from having the same name
1.  [#1600](https://github.com/influxdata/chronograf/pull/1600): Limit Kapacitor configuration names to 33 characters to fix display bug
1.  [#1622](https://github.com/influxdata/chronograf/pull/1622): Use function selector grid in Kapacitor rule builder query maker instead of dropdown

### Features

1.  [#1512](https://github.com/influxdata/chronograf/pull/1512): Synchronize vertical crosshair at same time across all graphs in a dashboard
1.  [#1609](https://github.com/influxdata/chronograf/pull/1609): Add automatic GROUP BY (time) functionality to dashboards
1.  [#1608](https://github.com/influxdata/chronograf/pull/1608): Add a Status Page with Recent Alerts bar graph, Recent Alerts table, News Feed, and Getting Started widgets

### UI Improvements

1.  [#1512](https://github.com/influxdata/chronograf/pull/1512): When dashboard time range is changed, reset graphs that are zoomed in
1.  [#1599](https://github.com/influxdata/chronograf/pull/1599): Bar graph option added to dashboard
1.  [#1600](https://github.com/influxdata/chronograf/pull/1600): Redesign source management table to be more intuitive
1.  [#1600](https://github.com/influxdata/chronograf/pull/1600): Redesign Line + Single Stat cells to appear more like a sparkline, and improve legibility
1.  [#1639](https://github.com/influxdata/chronograf/pull/1639): Improve graph synchronization performance

## v1.3.2.1 [2017-06-06]

### Bug Fixes

1.  [#1594](https://github.com/influxdata/chronograf/pull/1594): Restore Line + Single Stat styles

## v1.3.2.0 [2017-06-05]

### Bug Fixes

1.  [#1530](https://github.com/influxdata/chronograf/pull/1530): Update the query config's field ordering to always match the input query
1.  [#1535](https://github.com/influxdata/chronograf/pull/1535): Allow users to add functions to existing Kapacitor rules
1.  [#1564](https://github.com/influxdata/chronograf/pull/1564): Fix logout menu item regression
1.  [#1562](https://github.com/influxdata/chronograf/pull/1562): Fix InfluxQL parsing with multiple tag values for a tag key
1.  [#1582](https://github.com/influxdata/chronograf/pull/1582): Fix load localStorage and warning UX on fresh Chronograf install
1.  [#1584](https://github.com/influxdata/chronograf/pull/1584): Show submenus when the alert notification is present

### Features

1.  [#1537](https://github.com/influxdata/chronograf/pull/1537): Add UI to the Data Explorer for [writing data to InfluxDB](https://docs.influxdata.com/chronograf/latest/guides/transition-web-admin-interface/#writing-data)

### UI Improvements

1.  [#1508](https://github.com/influxdata/chronograf/pull/1508): Make the enter and escape keys perform as expected when renaming dashboards
1.  [#1524](https://github.com/influxdata/chronograf/pull/1524): Improve copy on the Kapacitor configuration page
1.  [#1549](https://github.com/influxdata/chronograf/pull/1549): Reset graph zoom when the user selects a new time range
1.  [#1544](https://github.com/influxdata/chronograf/pull/1544): Upgrade to new version of Influx Theme, and remove excess stylesheets
1.  [#1567](https://github.com/influxdata/chronograf/pull/1567): Replace the user icon with a solid style
1.  [#1561](https://github.com/influxdata/chronograf/pull/1561): Disable query save in cell editor mode if the query does not have a database, measurement, and field
1.  [#1575](https://github.com/influxdata/chronograf/pull/1575): Improve UX of applying functions to fields in the query builder
1.  [#1560](https://github.com/influxdata/chronograf/pull/1560): Apply mean to fields by default

## v1.3.1.0 [2017-05-22]

### Release notes

In versions 1.3.1+, installing a new version of Chronograf automatically clears the localStorage settings.

### Bug Fixes

1.  [#1450](https://github.com/influxdata/chronograf/pull/1450): Fix infinite spinner when `/chronograf` is a [basepath](https://docs.influxdata.com/chronograf/v1.3/administration/configuration/#p-basepath)
1.  [#1472](https://github.com/influxdata/chronograf/pull/1472): Remove the query templates dropdown from dashboard cell editor mode
1.  [#1458](https://github.com/influxdata/chronograf/pull/1458): New versions of Chronograf automatically clear localStorage settings
1.  [#1464](https://github.com/influxdata/chronograf/pull/1464): Fix the backwards sort arrows in table column headers
1.  [#1464](https://github.com/influxdata/chronograf/pull/1464): Fix the loading spinner on graphs
1.  [#1485](https://github.com/influxdata/chronograf/pull/1485): Filter out any template variable values that are empty, whitespace, or duplicates
1.  [#1484](https://github.com/influxdata/chronograf/pull/1484): Allow user to select SingleStat as Visualization Type before adding any queries and continue to be able to click Add Query
1.  [#1349](https://github.com/influxdata/chronograf/pull/1349): Add query for windows uptime
1.  [#1484](https://github.com/influxdata/chronograf/pull/1484): Allow users to click the add query button after selecting singleStat as the [visualization type](https://docs.influxdata.com/chronograf/v1.3/troubleshooting/frequently-asked-questions/#what-visualization-types-does-chronograf-support)
1.  [#1349](https://github.com/influxdata/chronograf/pull/1349): Add a query for windows uptime - thank you, @brianbaker!

### Features

1.  [#1477](https://github.com/influxdata/chronograf/pull/1477): Add log [event handler](https://docs.influxdata.com/chronograf/v1.3/troubleshooting/frequently-asked-questions/#what-kapacitor-event-handlers-are-supported-in-chronograf) - thank you, @mpchadwick!
1.  [#1491](https://github.com/influxdata/chronograf/pull/1491): Update Go (golang) vendoring to dep and committed vendor directory
1.  [#1500](https://github.com/influxdata/chronograf/pull/1500): Add autocomplete functionality to [template variable](https://docs.influxdata.com/chronograf/v1.3/guides/dashboard-template-variables/) dropdowns

### UI Improvements

1.  [#1451](https://github.com/influxdata/chronograf/pull/1451): Refactor scrollbars to support non-webkit browsers
1.  [#1453](https://github.com/influxdata/chronograf/pull/1453): Increase the query builder's default height in cell editor mode and in the data explorer
1.  [#1453](https://github.com/influxdata/chronograf/pull/1453): Give QueryMaker a greater initial height than Visualization
1.  [#1475](https://github.com/influxdata/chronograf/pull/1475): Add ability to toggle visibility of the Template Control Bar
1.  [#1464](https://github.com/influxdata/chronograf/pull/1464): Make the [template variables](https://docs.influxdata.com/chronograf/v1.3/guides/dashboard-template-variables/) manager more space efficient
1.  [#1464](https://github.com/influxdata/chronograf/pull/1464): Add page spinners to pages that did not have them
1.  [#1464](https://github.com/influxdata/chronograf/pull/1464): Denote which source is connected in the sources table
1.  [#1464](https://github.com/influxdata/chronograf/pull/1464): Make the logout button consistent with design
1.  [#1478](https://github.com/influxdata/chronograf/pull/1478): Use milliseconds in the InfluxDB dashboard instead of nanoseconds
1.  [#1498](https://github.com/influxdata/chronograf/pull/1498): Notify users when local settings are cleared

## v1.3.0 [2017-05-09]

### Bug Fixes

1.  [#1364](https://github.com/influxdata/chronograf/pull/1364): Fix the link to home when using the `--basepath` option
1.  [#1370](https://github.com/influxdata/chronograf/pull/1370): Remove the notification to login on the login page
1.  [#1376](https://github.com/influxdata/chronograf/pull/1376): Support queries that perform math on functions
1.  [#1399](https://github.com/influxdata/chronograf/pull/1399): Prevent the creation of blank template variables
1.  [#1406](https://github.com/influxdata/chronograf/pull/1406): Ensure thresholds for Kapacitor Rule Alerts appear on page load
1.  [#1412](https://github.com/influxdata/chronograf/pull/1412): Update the Kapacitor configuration page when the configuration changes
1.  [#1407](https://github.com/influxdata/chronograf/pull/1407): Fix Authentication when using Chronograf with a set `basepath`
1.  [#1417](https://github.com/influxdata/chronograf/pull/1417): Support escaping from presentation mode in Safari
1.  [#1365](https://github.com/influxdata/chronograf/pull/1365): Show red indicator on Hosts Page for an offline host
1.  [#1379](https://github.com/influxdata/chronograf/pull/1379): Re-implement level colors on the alerts page
1.  [#1433](https://github.com/influxdata/chronograf/pull/1433): Fix router bug introduced by upgrading to react-router v3.0
1.  [#1435](https://github.com/influxdata/chronograf/pull/1435): Show legend on Line+Stat visualization type
1.  [#1436](https://github.com/influxdata/chronograf/pull/1436): Prevent queries with `:dashboardTime:` from breaking the query builder

### Features

1.  [#1382](https://github.com/influxdata/chronograf/pull/1382): Add line-protocol proxy for InfluxDB/InfluxEnterprise Cluster data sources
1.  [#1391](https://github.com/influxdata/chronograf/pull/1391): Add `:dashboardTime:` to support cell-specific time ranges on dashboards
1.  [#1201](https://github.com/influxdata/chronograf/pull/1201): Add support for enabling and disabling TICKscripts that were created outside Chronograf
1.  [#1401](https://github.com/influxdata/chronograf/pull/1401): Allow users to delete Kapacitor configurations

### UI Improvements

1.  [#1378](https://github.com/influxdata/chronograf/pull/1378): Save user-provided relative time ranges in cells
1.  [#1373](https://github.com/influxdata/chronograf/pull/1373): Improve how cell legends and options appear on dashboards
1.  [#1385](https://github.com/influxdata/chronograf/pull/1385): Combine the measurements and tags columns in the Data Explorer and implement a new design for applying functions to fields
1.  [#602](https://github.com/influxdata/chronograf/pull/602): Normalize the terminology in Chronograf
1.  [#1392](https://github.com/influxdata/chronograf/pull/1392): Make overlays full-screen
1.  [#1395](https://github.com/influxdata/chronograf/pull/1395):Change the default global time range to past 1 hour
1.  [#1439](https://github.com/influxdata/chronograf/pull/1439): Add Source Indicator icon to the Configuration and Admin pages

## v1.2.0-beta10 [2017-04-28]

### Bug Fixes

1.  [#1337](https://github.com/influxdata/chronograf/pull/1337): Add support for blank hostnames on the Host List page
1.  [#1340](https://github.com/influxdata/chronograf/pull/1340): Fix case where the Explorer and cell editor falsely assumed there was no active query
1.  [#1338](https://github.com/influxdata/chronograf/pull/1338): Require url and name when adding a new source
1.  [#1348](https://github.com/influxdata/chronograf/pull/1348): Fix broken `Add Kapacitor` link on the Alerts page - thank you, @nickysemenza

### Features

1.  [#1154](https://github.com/influxdata/chronograf/issues/1154): Add template variables to Chronograf's customized dashboards
1.  [#1351](https://github.com/influxdata/chronograf/pull/1351): Add a canned dashboard for [phpfpm](https://github.com/influxdata/telegraf/tree/master/plugins/inputs/phpfpm) - thank you, @nickysemenza

### UI Improvements

1.  [#1335](https://github.com/influxdata/chronograf/pull/1335): Improve UX for sanitized Kapacitor event handler settings
1.  [#1342](https://github.com/influxdata/chronograf/pull/1342): Fix DB Management's abrupt database sort; only sort databases after refresh/returning to page
1.  [#1344](https://github.com/influxdata/chronograf/pull/1344): Remove the empty, default Kubernetes dashboard
1.  [#1340](https://github.com/influxdata/chronograf/pull/1340): Automatically switch to table view the query is a meta query

## v1.2.0-beta9 [2017-04-21]

### Bug Fixes

1.  [#1257](https://github.com/influxdata/chronograf/issues/1257): Fix function selection in the query builder
1.  [#1244](https://github.com/influxdata/chronograf/pull/1244): Fix the environment variable name for Google client secret
1.  [#1269](https://github.com/influxdata/chronograf/issues/1269): Add more functionality to the explorer's query generation process
1.  [#1318](https://github.com/influxdata/chronograf/issues/1318): Fix JWT refresh for auth-durations of zero and less than five minutes
1.  [#1332](https://github.com/influxdata/chronograf/pull/1332): Remove table toggle from dashboard visualization
1.  [#1335](https://github.com/influxdata/chronograf/pull/1335): Improve UX for sanitized kapacitor settings

### Features

1.  [#1292](https://github.com/influxdata/chronograf/pull/1292): Introduce Template Variable Manager
1.  [#1232](https://github.com/influxdata/chronograf/pull/1232): Fuse the query builder and raw query editor
1.  [#1265](https://github.com/influxdata/chronograf/pull/1265): Refactor the router to use auth and force /login route when auth expires
1.  [#1286](https://github.com/influxdata/chronograf/pull/1286): Add refreshing JWTs for authentication
1.  [#1316](https://github.com/influxdata/chronograf/pull/1316): Add templates API scoped within a dashboard
1.  [#1311](https://github.com/influxdata/chronograf/pull/1311): Display currently selected values in TVControlBar
1.  [#1315](https://github.com/influxdata/chronograf/pull/1315): Send selected TV values to proxy
1.  [#1302](https://github.com/influxdata/chronograf/pull/1302): Add support for multiple Kapacitors per InfluxDB source

### UI Improvements

1.  [#1259](https://github.com/influxdata/chronograf/pull/1259): Add a default display for empty dashboard
1.  [#1258](https://github.com/influxdata/chronograf/pull/1258): Display Kapacitor alert endpoint options as radio button group
1.  [#1321](https://github.com/influxdata/chronograf/pull/1321): Add yellow color to UI, Query Editor warnings are now appropriately colored

## v1.2.0-beta8 [2017-04-07]

### Bug Fixes

1.  [#1104](https://github.com/influxdata/chronograf/pull/1104): Fix Windows hosts on the host list page
1.  [#1125](https://github.com/influxdata/chronograf/pull/1125): Show cell name when editing dashboard cells
1.  [#1134](https://github.com/influxdata/chronograf/pull/1134): Fix Enterprise Kapacitor authentication
1.  [#1142](https://github.com/influxdata/chronograf/pull/1142): Fix Telegram Kapacitor configuration to display the correct disableNotification setting
1.  [#1124](https://github.com/influxdata/chronograf/pull/1124): Fix broken graph spinner in the explorer and when editing dashboard cells
1.  [#1124](https://github.com/influxdata/chronograf/pull/1124): Fix obscured legends in dashboards
1.  [#1149](https://github.com/influxdata/chronograf/pull/1149): Exit presentation mode on dashboards when using the browser back button
1.  [#1152](https://github.com/influxdata/chronograf/pull/1152): Widen single column results in the explorer
1.  [#1164](https://github.com/influxdata/chronograf/pull/1164): Restore ability to save raw queries to a dashboard cell
1.  [#1115](https://github.com/influxdata/chronograf/pull/1115): Fix `--basepath` issue where content would fail to render under certain circumstances
1.  [#1173](https://github.com/influxdata/chronograf/pull/1173): Actually save emails in Kapacitor alerts
1.  [#1178](https://github.com/influxdata/chronograf/pull/1178): Ensure Safari renders the explorer and CellEditorOverlay correctly
1.  [#1182](https://github.com/influxdata/chronograf/pull/1182): Fix empty tags for non-default retention policies
1.  [#1179](https://github.com/influxdata/chronograf/pull/1179): Render databases without retention policies on the admin page
1.  [#1128](https://github.com/influxdata/chronograf/pull/1128): Fix dashboard cell repositioning 👻
1.  [#1189](https://github.com/influxdata/chronograf/pull/1189): Improve dashboard cell renaming UX
1.  [#1202](https://github.com/influxdata/chronograf/pull/1202): Fix server returning unquoted InfluxQL keyword identifiers (e.g. `mean(count)`)
1.  [#1203](https://github.com/influxdata/chronograf/pull/1203): Fix redirect with authentication in Chronograf for InfluxEnterprise
1.  [#1095](https://github.com/influxdata/chronograf/pull/1095): Restore the logout button
1.  [#1209](https://github.com/influxdata/chronograf/pull/1209): Ask for the HipChat subdomain instead of the entire HipChat URL in the HipChat Kapacitor configuration
1.  [#1223](https://github.com/influxdata/chronograf/pull/1223): Use vhost as Chronograf's proxy to Kapacitor
1.  [#1205](https://github.com/influxdata/chronograf/pull/1205): Allow initial source to be an InfluxEnterprise source

### Features

1.  [#1112](https://github.com/influxdata/chronograf/pull/1112): Add ability to delete a dashboard
1.  [#1120](https://github.com/influxdata/chronograf/pull/1120): Allow admins to update user passwords
1.  [#1129](https://github.com/influxdata/chronograf/pull/1129): Allow InfluxDB and Kapacitor configuration via environment vars or CLI options
1.  [#1130](https://github.com/influxdata/chronograf/pull/1130): Add loading spinner to the alert history page
1.  [#1168](https://github.com/influxdata/chronograf/pull/1168): Expand support for `--basepath` on some load balancers
1.  [#1204](https://github.com/influxdata/chronograf/pull/1204): Add Slack channel per Kapacitor alert rule configuration
1.  [#1119](https://github.com/influxdata/chronograf/pull/1119): Add new auth duration CLI option; add client heartbeat
1.  [#1207](https://github.com/influxdata/chronograf/pull/1207): Add support for custom OAuth2 providers
1.  [#1212](https://github.com/influxdata/chronograf/pull/1212): Add meta query templates and loading animation to the RawQueryEditor
1.  [#1221](https://github.com/influxdata/chronograf/pull/1221): Remove the default query from empty cells on dashboards
1.  [#1101](https://github.com/influxdata/chronograf/pull/1101): Compress InfluxQL responses with gzip

### UI Improvements

1.  [#1132](https://github.com/influxdata/chronograf/pull/1132): Show blue strip next to active tab on the sidebar
1.  [#1135](https://github.com/influxdata/chronograf/pull/1135): Clarify Kapacitor alert configuration for Telegram
1.  [#1137](https://github.com/influxdata/chronograf/pull/1137): Clarify Kapacitor alert configuration for HipChat
1.  [#1136](https://github.com/influxdata/chronograf/pull/1136): Remove series highlighting in line graphs
1.  [#1124](https://github.com/influxdata/chronograf/pull/1124): Polish UI:
    - Polish dashboard cell drag interaction
    - Use Hover-To-Reveal UI pattern in all tables
    - Clarify source Indicator & Graph Tips
    - Improve DB Management page UI
1.  [#1187](https://github.com/influxdata/chronograf/pull/1187): Replace kill query confirmation modal with confirm buttons
1.  [#1185](https://github.com/influxdata/chronograf/pull/1185): Alphabetically sort databases and retention policies on the admin page
1.  [#1199](https://github.com/influxdata/chronograf/pull/1199): Move rename cell functionality to cell dropdown menu
1.  [#1211](https://github.com/influxdata/chronograf/pull/1211): Reverse the positioning of the graph visualization and the query builder on the Data Explorer page
1.  [#1222](https://github.com/influxdata/chronograf/pull/1222): Isolate cell repositioning to just those affected by adding a new cell

## v1.2.0-beta7 [2017-03-28]

### Bug Fixes

1.  [#1008](https://github.com/influxdata/chronograf/issues/1008): Fix unexpected redirection to create sources page when deleting a source
1.  [#1067](https://github.com/influxdata/chronograf/issues/1067): Fix issue creating retention policies
1.  [#1068](https://github.com/influxdata/chronograf/issues/1068): Fix issue deleting databases
1.  [#1078](https://github.com/influxdata/chronograf/issues/1078): Fix cell resizing in dashboards
1.  [#1070](https://github.com/influxdata/chronograf/issues/1070): Save GROUP BY tag(s) clauses on dashboards
1.  [#1086](https://github.com/influxdata/chronograf/issues/1086): Fix validation for deleting databases

### Features

### UI Improvements

1.  [#1092](https://github.com/influxdata/chronograf/pull/1092): Persist and render Dashboard Cell groupby queries

## v1.2.0-beta6 [2017-03-24]

### Bug Fixes

1.  [#1065](https://github.com/influxdata/chronograf/pull/1065): Add functionality to the `save` and `cancel` buttons on editable dashboards
2.  [#1069](https://github.com/influxdata/chronograf/pull/1069): Make graphs on pre-created dashboards un-editable
3.  [#1085](https://github.com/influxdata/chronograf/pull/1085): Make graphs resizable again
4.  [#1087](https://github.com/influxdata/chronograf/pull/1087): Hosts page now displays proper loading, host count, and error messages.

### Features

1.  [#1056](https://github.com/influxdata/chronograf/pull/1056): Add ability to add a dashboard cell
2.  [#1020](https://github.com/influxdata/chronograf/pull/1020): Allow users to edit cell names on dashboards
3.  [#1015](https://github.com/influxdata/chronograf/pull/1015): Add ability to edit a dashboard cell
4.  [#832](https://github.com/influxdata/chronograf/issues/832): Add a database and retention policy management page
5.  [#1035](https://github.com/influxdata/chronograf/pull/1035): Add ability to move and edit queries between raw InfluxQL mode and Query Builder mode

### UI Improvements

## v1.2.0-beta5 [2017-03-10]

### Bug Fixes

1.  [#936](https://github.com/influxdata/chronograf/pull/936): Fix leaking sockets for InfluxQL queries
2.  [#967](https://github.com/influxdata/chronograf/pull/967): Fix flash of empty graph on auto-refresh when no results were previously returned from a query
3.  [#968](https://github.com/influxdata/chronograf/issue/968): Fix wrong database used in dashboards

### Features

1.  [#993](https://github.com/influxdata/chronograf/pull/993): Add Admin page for managing users, roles, and permissions for [OSS InfluxDB](https://github.com/influxdata/influxdb) and InfluxData's [Enterprise](https://docs.influxdata.com/enterprise/v1.2/) product
2.  [#993](https://github.com/influxdata/chronograf/pull/993): Add Query Management features including the ability to view active queries and stop queries

### UI Improvements

1.  [#989](https://github.com/influxdata/chronograf/pull/989) Add a canned dashboard for mesos
2.  [#993](https://github.com/influxdata/chronograf/pull/993): Improve the multi-select dropdown
3.  [#993](https://github.com/influxdata/chronograf/pull/993): Provide better error information to users

## v1.2.0-beta4 [2017-02-24]

### Bug Fixes

1.  [#882](https://github.com/influxdata/chronograf/pull/882): Fix y-axis graph padding
2.  [#907](https://github.com/influxdata/chronograf/pull/907): Fix react-router warning
3.  [#926](https://github.com/influxdata/chronograf/pull/926): Fix Kapacitor RuleGraph display

### Features

1.  [#873](https://github.com/influxdata/chronograf/pull/873): Add [TLS](https://github.com/influxdata/chronograf/blob/master/docs/tls.md) support
2.  [#885](https://github.com/influxdata/chronograf/issues/885): Add presentation mode to the dashboard page
3.  [#891](https://github.com/influxdata/chronograf/issues/891): Make dashboard visualizations draggable
4.  [#892](https://github.com/influxdata/chronograf/issues/891): Make dashboard visualizations resizable
5.  [#893](https://github.com/influxdata/chronograf/issues/893): Persist dashboard visualization position
6.  [#922](https://github.com/influxdata/chronograf/issues/922): Additional OAuth2 support for [Heroku](https://github.com/influxdata/chronograf/blob/master/docs/auth.md#heroku) and [Google](https://github.com/influxdata/chronograf/blob/master/docs/auth.md#google)
7.  [#781](https://github.com/influxdata/chronograf/issues/781): Add global auto-refresh dropdown to all graph dashboards

### UI Improvements

1.  [#905](https://github.com/influxdata/chronograf/pull/905): Make scroll bar thumb element bigger
2.  [#917](https://github.com/influxdata/chronograf/pull/917): Simplify the sidebar
3.  [#920](https://github.com/influxdata/chronograf/pull/920): Display stacked and step plot graph types
4.  [#851](https://github.com/influxdata/chronograf/pull/851): Add configuration for [InfluxEnterprise](https://portal.influxdata.com/) meta nodes
5.  [#916](https://github.com/influxdata/chronograf/pull/916): Dynamically scale font size based on resolution

## v1.2.0-beta3 [2017-02-15]

### Bug Fixes

1.  [#879](https://github.com/influxdata/chronograf/pull/879): Fix several Kapacitor configuration page state bugs: [#875](https://github.com/influxdata/chronograf/issues/875), [#876](https://github.com/influxdata/chronograf/issues/876), [#878](https://github.com/influxdata/chronograf/issues/878)
2.  [#872](https://github.com/influxdata/chronograf/pull/872): Fix incorrect data source response

### Features

1.  [#896](https://github.com/influxdata/chronograf/pull/896) Add more docker stats

## v1.2.0-beta2 [2017-02-10]

### Bug Fixes

1.  [#865](https://github.com/influxdata/chronograf/issues/865): Support for String fields compare Kapacitor rules in Chronograf UI

### Features

1.  [#838](https://github.com/influxdata/chronograf/issues/838): Add [detail node](https://docs.influxdata.com/kapacitor/latest/nodes/alert_node/#details) to Kapacitor alerts
2.  [#847](https://github.com/influxdata/chronograf/issues/847): Enable and disable Kapacitor alerts from the alert manager page
3.  [#853](https://github.com/influxdata/chronograf/issues/853): Update builds to use yarn over npm install
4.  [#860](https://github.com/influxdata/chronograf/issues/860): Add gzip encoding and caching of static assets to server
5.  [#864](https://github.com/influxdata/chronograf/issues/864): Add support to Kapacitor rule alert configuration for:
    - HTTP
    - TCP
    - Exec
    - SMTP
    - Alerta

### UI Improvements

1.  [#822](https://github.com/influxdata/chronograf/issues/822): Simplify and improve the layout of the Data Explorer
    - The Data Explorer's intention and purpose has always been the ad hoc and ephemeral exploration of your schema and data.
      The concept of `Exploration` sessions and `Panels` betrayed this initial intention. The DE turned into a "poor man's"
      dashboarding tool. In turn, this introduced complexity in the code and the UI. In the future if I want to save, manipulate,
      and view multiple visualizations this will be done more efficiently and effectively in our dashboarding solution.

## v1.2.0-beta1 [2017-01-27]

### Bug Fixes

1.  [#788](https://github.com/influxdata/chronograf/pull/788): Fix missing fields in data explorer when using non-default retention policy
2.  [#774](https://github.com/influxdata/chronograf/issues/774): Fix gaps in layouts for hosts

### Features

1.  [#779](https://github.com/influxdata/chronograf/issues/779): Add layout for telegraf's diskio system plugin
2.  [#810](https://github.com/influxdata/chronograf/issues/810): Add layout for telegraf's net system plugin
3.  [#811](https://github.com/influxdata/chronograf/issues/811): Add layout for telegraf's procstat plugin
4.  [#737](https://github.com/influxdata/chronograf/issues/737): Add GUI for OpsGenie kapacitor alert service
5.  [#814](https://github.com/influxdata/chronograf/issues/814): Allows Chronograf to be mounted under any arbitrary URL path using the `--basepath` flag.

## v1.1.0-beta6 [2017-01-13]

### Bug Fixes

1.  [#748](https://github.com/influxdata/chronograf/pull/748): Fix missing kapacitors on source index page
2.  [#755](https://github.com/influxdata/chronograf/pull/755): Fix kapacitor basic auth proxying
3.  [#704](https://github.com/influxdata/chronograf/issues/704): Fix RPM and DEB install script and systemd unit file

### Features

1.  [#660](https://github.com/influxdata/chronograf/issues/660): Add option to accept any certificate from InfluxDB
2.  [#733](https://github.com/influxdata/chronograf/pull/733): Add optional Github organization membership checks to authentication
3.  [#564](https://github.com/influxdata/chronograf/issues/564): Add RabbitMQ pre-canned layout
4.  [#706](https://github.com/influxdata/chronograf/issues/706): Alerts on threshold where value is inside of range
5.  [#707](https://github.com/influxdata/chronograf/issues/707): Alerts on threshold where value is outside of range
6.  [#772](https://github.com/influxdata/chronograf/pull/772): Add X-Chronograf-Version header to all requests

### UI Improvements

1.  [#766](https://github.com/influxdata/chronograf/pull/766): Add click-to-insert functionality to rule message templates

## v1.1.0-beta5 [2017-01-05]

### Bug Fixes

1.  [#693](https://github.com/influxdata/chronograf/issues/693): Fix corrupted MongoDB pre-canned layout
2.  [#714](https://github.com/influxdata/chronograf/issues/714): Relative rules check data in the wrong direction
3.  [#718](https://github.com/influxdata/chronograf/issues/718): Fix bug that stopped apps from displaying

## v1.1.0-beta4 [2016-12-30]

### Features

1.  [#691](https://github.com/influxdata/chronograf/issues/691): Add server-side dashboard API
2.  [#709](https://github.com/influxdata/chronograf/pull/709): Add kapacitor range alerting to API
3.  [#672](https://github.com/influxdata/chronograf/pull/672): Added visual indicator for down hosts
4.  [#612](https://github.com/influxdata/chronograf/issues/612): Add dashboard menu

### Bug Fixes

1.  [679](https://github.com/influxdata/chronograf/issues/679): Fix version display

## v1.1.0-beta3 [2016-12-16]

### Features

1.  [#610](https://github.com/influxdata/chronograf/issues/610): Add ability to edit raw text queries in the Data Explorer

### UI Improvements

1.  [#688](https://github.com/influxdata/chronograf/issues/688): Add ability to visually distinguish queries in the Data Explorer
1.  [#618](https://github.com/influxdata/chronograf/issues/618): Add measurement name and field key to the query tab in the Data Explorer
1.  [#698](https://github.com/influxdata/chronograf/issues/698): Add color differentiation for Kapacitor alert levels
1.  [#698](https://github.com/influxdata/chronograf/issues/698): Clarify an empty Kapacitor configuration on the InfluxDB Sources page
1.  [#676](https://github.com/influxdata/chronograf/issues/676): Streamline the function selector in the Data Explorer

### Bug Fixes

1.  [#652](https://github.com/influxdata/chronograf/issues/652),[#670](https://github.com/influxdata/chronograf/issues/670): Allow text selecting in text box inputs
2.  [#679](https://github.com/influxdata/chronograf/issues/679): Add version information to the nightly builds
3.  [#675](https://github.com/influxdata/chronograf/issues/675): Fix user flow for Kapacitor connect

## v1.1.0-beta2 [2016-12-09]

### Features

1.  [#624](https://github.com/influxdata/chronograf/issues/624): Add time range selection to kapacitor alert rules
1.  Update Go to 1.7.4

### Bug Fixes

1.  [#664](https://github.com/influxdata/chronograf/issues/664): Fix Content-Type of single-page app to always be text/html
1.  [#671](https://github.com/influxdata/chronograf/issues/671): Fix multiple influxdb source freezing page

## v1.1.0-beta1 [2016-12-06]

### Layouts

1.  [#575](https://github.com/influxdata/chronograf/issues/556): Varnish Layout
2.  [#535](https://github.com/influxdata/chronograf/issues/535): Elasticsearch Layout

### Features

1.  [#565](https://github.com/influxdata/chronograf/issues/565) [#246](https://github.com/influxdata/chronograf/issues/246) [#234](https://github.com/influxdata/chronograf/issues/234) [#311](https://github.com/influxdata/chronograf/issues/311) Github Oauth login
2.  [#487](https://github.com/influxdata/chronograf/issues/487): Warn users if they are using a kapacitor instance that is configured to use an influxdb instance that does not match the current source
3.  [#597](https://github.com/influxdata/chronograf/issues/597): Filter host by series tags
4.  [#568](https://github.com/influxdata/chronograf/issues/568): [#569](https://github.com/influxdata/chronograf/issues/569): Add support for multiple y-axis, labels, and ranges
5.  [#605](https://github.com/influxdata/chronograf/issues/605): Singlestat visualization type in host view
6.  [#607](https://github.com/influxdata/chronograf/issues/607): Singlestat and line graph visualization type in host view

### Bug Fixes

1.  [#536](https://github.com/influxdata/chronograf/issues/536) Redirect the user to the kapacitor config screen if they are attempting to view or edit alerts without a configured kapacitor
2.  [#539](https://github.com/influxdata/chronograf/issues/539) Zoom works only on the first graph of a layout
3.  [#494](https://github.com/influxdata/chronograf/issues/494) Layouts should only be displayed when the measurement is present
4.  [#588](https://github.com/influxdata/chronograf/issues/588) Unable to connect to source
5.  [#586](https://github.com/influxdata/chronograf/issues/586) Allow telegraf database in non-default locations
6.  [#542](https://github.com/influxdata/chronograf/issues/542) Graphs in layouts do not show up in the order of the layout definition
7.  [#574](https://github.com/influxdata/chronograf/issues/574): Fix broken graphs on Postgres Layouts by adding aggregates
8.  [#644](https://github.com/influxdata/chronograf/pull/644): Fix bug that stopped apps from displaying
9.  [#510](https://github.com/influxdata/chronograf/issues/510): Fix connect button

## v1.1-alpha [2016-11-14]

### Release Notes

This is the initial alpha release of Chronograf 1.1.<|MERGE_RESOLUTION|>--- conflicted
+++ resolved
@@ -1,7 +1,7 @@
 ## [unreleased]
 
-<<<<<<< HEAD
-=======
+## v1.10.6 [2024-12-16]
+
 ### Bug Fixes
 
 1. [#6103](https://github.com/influxdata/chronograf/pull/6103): Set active database for InfluxQL meta queries.
@@ -11,9 +11,8 @@
 
 ### Other
 
-1. [#6102](https://github.com/influxdata/chronograf/pull/6102): Upgrade golang to 1.21.12.
-
->>>>>>> 6c384b03
+1. [#6108](https://github.com/influxdata/chronograf/pull/6108): Upgrade golang to 1.22.7.
+
 ## v1.10.5 [2024-05-31]
 
 ### Other
