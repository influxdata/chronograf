## v1.7.16
<<<<<<< HEAD
=======

### Bug Fixes

1. [#5265](https://github.com/influxdata/chronograf/pull/5323): fix(schema-explorer): update the flux schema explorer to use v1 package
1. [#5326](https://github.com/influxdata/chronograf/pull/5326): fix(ui): use a fallback label for y-axis if it's available
1. [#5334](https://github.com/influxdata/chronograf/pull/5334): fix(influx): allow upperDashboardTime when generating query config
1. [#5335](https://github.com/influxdata/chronograf/pull/5335): fix(kapacitor): use better heuristic than string contains `batch` when creating tasks

### Features

## v1.7.15

### Features

1. [5324](https://github.com/influxdata/chronograf/pull/5324): Pin to latest minor go version; make Docker build process more robust

## v1.7.15
>>>>>>> ca6aaca1

### Bug Fixes

### Features

## v1.7.15 [2019-11-12]

### Bug Fixes

1. [#5295](https://github.com/influxdata/chronograf/pull/5295): remove optional id in  create dashboard swagger
1. [#5265](https://github.com/influxdata/chronograf/pull/5265): fix github org pagination when user has > 10 orgs
1. [#5306](https://github.com/influxdata/chronograf/pull/5306): making http requests on https server results in http 400
1. [#5305](https://github.com/influxdata/chronograf/pull/5305): Upgrade to flux v0.50.2
1. [#5310](https://github.com/influxdata/chronograf/pull/5310): Update the flux functions list for Flux v0.50.2
1. [#5309](https://github.com/influxdata/chronograf/pull/5309): fix date range picker in data explorer

### Features

## v1.7.14 [2019-08-27]

### Bug Fixes

1. [#5263](https://github.com/influxdata/chronograf/pull/5263): Fix DataExplorer crashing due to empty query
1. [#5166](https://github.com/influxdata/chronograf/pull/5266): Fix styles in Kapacitor alert config page

## v1.7.13 [2019-08-20]

### Bug Fixes

1. [#5217](https://github.com/influxdata/chronograf/pull/5217): Fix scroll to row bug on table graphs
1. [#5170](https://github.com/influxdata/chronograf/pull/5170): Wrap inline commas in quotes to distinguish from csv delimiters
1. [#5225](https://github.com/influxdata/chronograf/pull/5225): Fix tickscript editor syntax coloring
1. [#5227](https://github.com/influxdata/chronograf/pull/5227): Fix Fix JWK check when using login_id
1. [#5249](https://github.com/influxdata/chronograf/pull/5249): Fix dashboard typos
1. [#5220](https://github.com/influxdata/chronograf/pull/5220): Configure papaparse to distinguish inline vs delimiter commas
1. [#5225](https://github.com/influxdata/chronograf/pull/5225): Fix TICKScript editor coloring for boolean literals
1. [#5227](https://github.com/influxdata/chronograf/pull/5227): Fix JWK signing key check
1. [#5228](https://github.com/influxdata/chronograf/pull/5228): Fix alert rule message text template parsing
1. [#5131](https://github.com/influxdata/chronograf/pull/5131): Fix erroneous query manipulation
1. [#5244](https://github.com/influxdata/chronograf/pull/5244): Fix group by database for numSeries and numMeasurement queries in canned dashboards
1. [#5248](https://github.com/influxdata/chronograf/pull/5248): Update axios and lodash dependenies with known vulnerabilities
1. [#5249](https://github.com/influxdata/chronograf/pull/5249): Fix dashboard typos in protoboard queries
1. [#5258](https://github.com/influxdata/chronograf/pull/5258): Fix repeating last command in Data Explore window when multiple tabs are open

### Features

1. [#5218](https://github.com/influxdata/chronograf/pull/5218): Add toggle for UTL and local time
1. [#5222](https://github.com/influxdata/chronograf/pull/5222): Add time zone selector to data explorer
1. [#5224](https://github.com/influxdata/chronograf/pull/5224): Add time zone toggle
1. [#5229](https://github.com/influxdata/chronograf/pull/5224): Add Login Hint and redirect to OAuth provider automatically

## v1.7.12 [2019-06-20]

### Bug Fixes

1. [#5208](https://github.com/influxdata/chronograf/pull/5208): Clarify wording of PagerDuty v1 deprecation message
1. [#5198](https://github.com/influxdata/chronograf/pull/5198): Requesting info from an unavailable source no longer causes the page to hang
1. [#5171](https://github.com/influxdata/chronograf/pull/5171): Create chronograf user before CentOS installation
1. [#5183](https://github.com/influxdata/chronograf/pull/5183): Add support for web workers in IE11
1. [#5184](https://github.com/influxdata/chronograf/pull/5184): Properly update query time bounds when zooming in on a dashboard
1. [#5139](https://github.com/influxdata/chronograf/pull/5139): Fix an issue where Flux responses weren't parsed correctly

### Features

1. [#5187](https://github.com/influxdata/chronograf/pull/5187): Allow negative numbers for configured y-axis minimums

## v1.7.11 [2019-04-23]

### Bug Fixes

1. [#5154](https://github.com/influxdata/chronograf/pull/5154): Fix fetching tag keys in flux builder

### Features

## v1.7.10 [2019-04-16]

### Bug Fixes

1. [#5110](https://github.com/influxdata/chronograf/pull/5110): Fix the input for line controls in visualization options
1. [#5149](https://github.com/influxdata/chronograf/pull/5149): Fix Cell editor visualization not using ceo time range
1. [#5148](https://github.com/influxdata/chronograf/pull/5148): Fixed an issue where imports were not working in Flux scripts

### Features

1. [#5150](https://github.com/influxdata/chronograf/pull/5150): Updated the UI to work with the latest Flux version

## v1.7.9 [2019-03-20]

### Bug Fixes

1. [#5110](https://github.com/influxdata/chronograf/pull/5110): Fix the input for line controls in visualization options.
1. [#5111](https://github.com/influxdata/chronograf/pull/5111): Stop scrollbars from covering text in flux editor
1. [#5114](https://github.com/influxdata/chronograf/pull/5114): Insert flux function near cursor in flux editor
1. [#5118](https://github.com/influxdata/chronograf/pull/5118): Fix double quoting of map template values
1. [#5107](https://github.com/influxdata/chronograf/pull/5107): Fix unhandled templates in kapacitor rules
1. [#5128](https://github.com/influxdata/chronograf/pull/5128): Fix disappearing data when scrolling a table

## v1.7.8 [2019-02-08]

### Bug Fixes

1. [#5068](https://github.com/influxdata/chronograf/pull/5068): Escape injected meta query values
1. [#5073](https://github.com/influxdata/chronograf/pull/5073): Fix out of range decimal places
1. [#5076](https://github.com/influxdata/chronograf/pull/5076): Stop raw yaxis format from getting updated to 10
1. [#5077](https://github.com/influxdata/chronograf/pull/5077): Correct autoInterval calculations
1. [#5079](https://github.com/influxdata/chronograf/pull/5079): Fix multiple organizations not showing configured kapacitors
1. [#5078](https://github.com/influxdata/chronograf/pull/5078): Fix the inability to edit kapacitor info in the onboarding wizard
1. [#5083](https://github.com/influxdata/chronograf/pull/5083): Fix the column names in the Window function example
1. [#5110](https://github.com/influxdata/chronograf/pull/5110): Fix the input for line controls in visualization options.

## v1.7.7 [2018-01-16]

### Bug Fixes

1. [#5045](https://github.com/influxdata/chronograf/pull/5045): Use JWT in enterprise for authentication in flux

## v1.7.6 [2019-01-14]

### Bug Fixes

1. [#4895](https://github.com/influxdata/chronograf/pull/4895): Properly set scroll to row for table graph
1. [#4906](https://github.com/influxdata/chronograf/pull/4906): Prevent Kapacitor URLs from being overwritten in Connection Wizard.
1. [#4862](https://github.com/influxdata/chronograf/pull/4909): Fix logs intermitently show empty on first load
1. [#5034](https://github.com/influxdata/chronograf/pull/5034): Prevent meta node URLs from being overwritten in Connection Wizard.
1. [#5035](https://github.com/influxdata/chronograf/pull/5035): Update functions list for Flux 0.12

## v1.7.5 [2018-12-14]

### Bug Fixes

1. [#4886](https://github.com/influxdata/chronograf/pull/4886): Update go, node, and alpine versions

## v1.7.4 [2018-12-12]

### Features

### Bug Fixes

1. [#4776](https://github.com/influxdata/chronograf/pull/4776): Fix flux pivot function using wrong named parameters
1. [#4814](https://github.com/influxdata/chronograf/pull/4814): Fix logs page getting stuck on scroll to top
1. [#4819](https://github.com/influxdata/chronograf/pull/4819):
   - Fix momentary display of fallback notes while dashboard is loading
   - Fix issue displaying UUIDs in table cells
1. [#4854](https://github.com/influxdata/chronograf/pull/4854): Update functions list for Flux 0.7.1
1. [#4856](https://github.com/influxdata/chronograf/pull/4856): Fix single stat graphs decimal places when using flux
1. [#4814](https://github.com/influxdata/chronograf/pull/4814): Fix logs page getting stuck on scroll to top
1. [#4819](https://github.com/influxdata/chronograf/pull/4819): Fix momentary display of fallback notes while dashboard is loading
1. [#4819](https://github.com/influxdata/chronograf/pull/4819): Fix issue displaying UUIDs in table cells
1. [#4854](https://github.com/influxdata/chronograf/pull/4854): Update functions list for Flux 0.7.1
1. [#4846](https://github.com/influxdata/chronograf/pull/4846): Fix missing data and type in refreshing graph
1. [#4861](https://github.com/influxdata/chronograf/pull/4861): Fix logs stuck in loading state
1. [#4847](https://github.com/influxdata/chronograf/pull/4847): Improve display of Flux Wizard on small screens
1. [#4863](https://github.com/influxdata/chronograf/pull/4863): Update logs histogram data on click and new search
1. [#4877](https://github.com/influxdata/chronograf/pull/4877): Fix flux editor scrollbars
1. [#4840](https://github.com/influxdata/chronograf/pull/4840): Use valid characters for sensu ids
1. [4814](https://github.com/influxdata/chronograf/pull/4814): Fix logs page getting stuck on scroll to top
1. [4819](https://github.com/influxdata/chronograf/pull/4819): Fix momentary display of fallback notes while dashboard is loading
1. [4819](https://github.com/influxdata/chronograf/pull/4819): Fix issue displaying UUIDs in table cells
1. [4854](https://github.com/influxdata/chronograf/pull/4854): Update functions list for Flux 0.7.1
1. [4846](https://github.com/influxdata/chronograf/pull/4846): Fix missing data and type in refreshing graph
1. [4861](https://github.com/influxdata/chronograf/pull/4861): Fix logs stuck in loading state
1. [4847](https://github.com/influxdata/chronograf/pull/4847): Improve display of Flux Wizard on small screens
1. [4863](https://github.com/influxdata/chronograf/pull/4863): Update logs histogram data on click and new search
1. [4872](https://github.com/influxdata/chronograf/pull/4872): Prevent cell renaming widget from pushing other header elements offscreen
1. [4877](https://github.com/influxdata/chronograf/pull/4877): Fix flux editor scrollbars
1. [4840](https://github.com/influxdata/chronograf/pull/4840): Use valid characters for sensu ids
1. [#4872](https://github.com/influxdata/chronograf/pull/4872): Prevent cell renaming widget from pushing other header elements offscreen
1. [#4877](https://github.com/influxdata/chronograf/pull/4877): Fix flux editor scrollbars
1. [#4840](https://github.com/influxdata/chronograf/pull/4840): Use valid characters for sensu ids

### UI Improvements

1. [#4809](https://github.com/influxdata/chronograf/pull/4809): Add loading spinners while fetching protoboards
1. [#4845](https://github.com/influxdata/chronograf/pull/4845): Allow Kapacitor step in Connection Configuration to be skipped
1. [#4805](https://github.com/influxdata/chronograf/pull/4805): Remove extra save options for retention policy in db creation UI

## v1.7.3 [2018-11-13]

### Bug Fixes

1. [#4786](https://github.com/influxdata/chronograf/pull/4786): Get protoboards from multistore if not able to find from ProtoboardsPath
1. [#4794](https://github.com/influxdata/chronograf/pull/4794): Handle basepath issue with missing slash
1. [#4798](https://github.com/influxdata/chronograf/pull/4798): Fix the ping pre canned dashboard
1. [#4791](https://github.com/influxdata/chronograf/pull/4791): Save fieldOptions to cells created from Data Explorer page
1. [#4806](https://github.com/influxdata/chronograf/pull/4806): Fix grouping in canned dashboard queries
1. [#4788](https://github.com/influxdata/chronograf/pull/4788): Update canned dashboard queries so they all use database and retention policy
1. [#4808](https://github.com/influxdata/chronograf/pull/4808): Remove dismiss text from and add x-to-dismiss to wizard overlay steps
1. [#4796](https://github.com/influxdata/chronograf/pull/4796): Update docker, influxdb and postresql protoboards

## v1.7.2 [2018-11-08]

### Features

## v1.7.12 [2019-06-20]

### Bug Fixes

1. [#5208](https://github.com/influxdata/chronograf/pull/5208): Clarify wording of PagerDuty v1 deprecation message
1. [#5198](https://github.com/influxdata/chronograf/pull/5198): Requesting info from an unavailable source no longer causes the page to hang
1. [#5171](https://github.com/influxdata/chronograf/pull/5171): Create chronograf user before CentOS installation
1. [#5183](https://github.com/influxdata/chronograf/pull/5183): Add support for web workers in IE11
1. [#5184](https://github.com/influxdata/chronograf/pull/5184): Properly update query time bounds when zooming in on a dashboard
1. [#5139](https://github.com/influxdata/chronograf/pull/5139): Fix an issue where Flux responses weren't parsed correctly

### Features

1. [#5187](https://github.com/influxdata/chronograf/pull/5187): Allow negative numbers for configured y-axis minimums

## v1.7.11 [2019-04-23]

### Bug Fixes

1. [#5154](https://github.com/influxdata/chronograf/pull/5154): Fix fetching tag keys in flux builder

### Features

## v1.7.10 [2019-04-16]

### Bug Fixes

1. [#5149](https://github.com/influxdata/chronograf/pull/5149): Fix Cell editor visualization not using ceo time range
1. [#5148](https://github.com/influxdata/chronograf/pull/5148): Fixed an issue where imports were not working in Flux scripts

### Features

1. [#5150](https://github.com/influxdata/chronograf/pull/5150): Updated the UI to work with the latest Flux version

## v1.7.9 [2019-03-20]

### Bug Fixes

1. [#5110](https://github.com/influxdata/chronograf/pull/5110): Fix the input for line controls in visualization options.
1. [#5111](https://github.com/influxdata/chronograf/pull/5111): Stop scrollbars from covering text in flux editor
1. [#5114](https://github.com/influxdata/chronograf/pull/5114): Insert flux function near cursor in flux editor
1. [#5118](https://github.com/influxdata/chronograf/pull/5118): Fix double quoting of map template values
1. [#5128](https://github.com/influxdata/chronograf/pull/5128): Fix disappearing data when scrolling a table

## v1.7.8 [2019-02-08]

### Bug Fixes

1. [#5068](https://github.com/influxdata/chronograf/pull/5068): Escape injected meta query values
1. [#5073](https://github.com/influxdata/chronograf/pull/5073): Fix out of range decimal places
1. [#5076](https://github.com/influxdata/chronograf/pull/5076): Stop raw yaxis format from getting updated to 10
1. [#5077](https://github.com/influxdata/chronograf/pull/5077): Correct autoInterval calculations
1. [#5079](https://github.com/influxdata/chronograf/pull/5079): Fix multiple organizations not showing configured kapacitors
1. [#5078](https://github.com/influxdata/chronograf/pull/5078): Fix the inability to edit kapacitor info in the onboarding wizard
1. [#5083](https://github.com/influxdata/chronograf/pull/5083): Fix the column names in the Window function example

### Bug Fixes

1. [#5045](https://github.com/influxdata/chronograf/pull/5045): Use JWT in enterprise for authentication in flux

## v1.7.6 [2019-01-14]

### Bug Fixes

1. [#4895](https://github.com/influxdata/chronograf/pull/4895): Properly set scroll to row for table graph
1. [#4906](https://github.com/influxdata/chronograf/pull/4906): Prevent Kapacitor URLs from being overwritten in Connection Wizard.
1. [#4862](https://github.com/influxdata/chronograf/pull/4909): Fix logs intermitently show empty on first load
1. [#5034](https://github.com/influxdata/chronograf/pull/5034): Prevent meta node URLs from being overwritten in Connection Wizard.
1. [#5035](https://github.com/influxdata/chronograf/pull/5035): Update functions list for Flux 0.12

## v1.7.5 [2018-12-14]

### Bug Fixes

1. [#4886](https://github.com/influxdata/chronograf/pull/4886): Update go, node, and alpine versions

## v1.7.4 [2018-12-12]

### Features

### Bug Fixes

1. [#4814](https://github.com/influxdata/chronograf/pull/4814): Fix logs page getting stuck on scroll to top
1. [#4819](https://github.com/influxdata/chronograf/pull/4819): Fix momentary display of fallback notes while dashboard is loading
1. [#4819](https://github.com/influxdata/chronograf/pull/4819): Fix issue displaying UUIDs in table cells
1. [#4854](https://github.com/influxdata/chronograf/pull/4854): Update functions list for Flux 0.7.1
1. [#4846](https://github.com/influxdata/chronograf/pull/4846): Fix missing data and type in refreshing graph
1. [#4861](https://github.com/influxdata/chronograf/pull/4861): Fix logs stuck in loading state
1. [#4847](https://github.com/influxdata/chronograf/pull/4847): Improve display of Flux Wizard on small screens
1. [#4863](https://github.com/influxdata/chronograf/pull/4863): Update logs histogram data on click and new search
1. [#4872](https://github.com/influxdata/chronograf/pull/4872): Prevent cell renaming widget from pushing other header elements offscreen
1. [#4877](https://github.com/influxdata/chronograf/pull/4877): Fix flux editor scrollbars
1. [#4840](https://github.com/influxdata/chronograf/pull/4840): Use valid characters for sensu ids

### UI Improvements

1. [#4809](https://github.com/influxdata/chronograf/pull/4809): Add loading spinners while fetching protoboards
1. [4845](https://github.com/influxdata/chronograf/pull/4845): Allow Kapacitor step in Connection Configuration to be skipped

## v1.7.3 [2018-11-13]

### Bug Fixes

1. [#4786](https://github.com/influxdata/chronograf/pull/4786): Get protoboards from multistore if not able to find from ProtoboardsPath
1. [#4794](https://github.com/influxdata/chronograf/pull/4794): Handle basepath issue with missing slash
1. [#4798](https://github.com/influxdata/chronograf/pull/4798): Fix the ping pre canned dashboard
1. [#4791](https://github.com/influxdata/chronograf/pull/4791): Save fieldOptions to cells created from Data Explorer page
1. [#4806](https://github.com/influxdata/chronograf/pull/4806): Fix grouping in canned dashboard queries
1. [#4788](https://github.com/influxdata/chronograf/pull/4788): Update canned dashboard queries so they all use database and retention policy
1. [#4808](https://github.com/influxdata/chronograf/pull/4808): Remove dismiss text from and add x-to-dismiss to wizard overlay steps
1. [#4796](https://github.com/influxdata/chronograf/pull/4796): Update docker, influxdb and postresql protoboards

## v1.7.2 [2018-11-08]

### Features

### UI Improvements

1. [#4809](https://github.com/influxdata/chronograf/pull/4809): Add loading spinners while fetching protoboards

## v1.7.2 [2018-11-08]

### Bug Fixes

1. [#4778](https://github.com/influxdata/chronograf/pull/4778): Remove hardcoded database/retention period from protoboards

## v1.7.1 [2018-11-07]

1. [#4809](https://github.com/influxdata/chronograf/pull/4809): Add loading spinners while fetching protoboards

## v1.7.2 [2018-11-08]

### Bug Fixes

1. [#4778](https://github.com/influxdata/chronograf/pull/4778): Remove hardcoded database/retention period from protoboards

## v1.7.1 [2018-11-07]

### Bug Fixes

1. [#4758](https://github.com/influxdata/chronograf/pull/4758): Fix empty graph on alert rule creation page
1. [#4764](https://github.com/influxdata/chronograf/pull/4764): Add protoboard environment variables to build scripts
1. [#4769](https://github.com/influxdata/chronograf/pull/4769): Show manual refresh when paused
1. [#4768](https://github.com/influxdata/chronograf/pull/4768): Update dockerfile to include protoboards
1. [#4772](https://github.com/influxdata/chronograf/pull/4772): Add protoboards enviroment variables to dockerfile
1. [#4763](https://github.com/influxdata/chronograf/pull/4763): Fix log columns not rendering
1. [#4767](https://github.com/influxdata/chronograf/pull/4767): Fix scroll loading indicator not hiding in logs
1. [#4776](https://github.com/influxdata/chronograf/pull/4776): Fix flux pivot function using wrong named parameters

1. [#4758](https://github.com/influxdata/chronograf/pull/4758): Fix empty graph on alert rule creation page
1. [#4764](https://github.com/influxdata/chronograf/pull/4764): Add protoboard environment variables to build scripts
1. [#4768](https://github.com/influxdata/chronograf/pull/4768): Update dockerfile to include protoboards
1. [#4769](https://github.com/influxdata/chronograf/pull/4769): Show manual refresh when paused
1. [#4772](https://github.com/influxdata/chronograf/pull/4772): Add protoboards enviroment variables to dockerfile
1. [#4767](https://github.com/influxdata/chronograf/pull/4767): Fix scroll loading indicator not hiding in logs
1. [#4763](https://github.com/influxdata/chronograf/pull/4763): Fix log columns not rendering

## v1.7.0 [2018-11-06]

### Features

1.  [#4217](https://github.com/influxdata/chronograf/pull/4217): Add filestore backed API for protodashboards
1.  [#4220](https://github.com/influxdata/chronograf/pull/4220): Add ability to copy expanded/untruncated log message
1.  [#4228](https://github.com/influxdata/chronograf/pull/4228): Add close button for logs pop over
1.  [#4229](https://github.com/influxdata/chronograf/pull/4229): Add button on Data Explorer to send query to dashboard cell
1.  [#4241](https://github.com/influxdata/chronograf/pull/4241): Add search attributes to log viewer
1.  [#4254](https://github.com/influxdata/chronograf/pull/4254): Add Dynamic Source option to CEO source selector
1.  [#4257](https://github.com/influxdata/chronograf/pull/4257): Introduce cell notes & note cells
1.  [#4287](https://github.com/influxdata/chronograf/pull/4287): Add time selector dropdown to CEO
1.  [#4311](https://github.com/influxdata/chronograf/pull/4311): Add Flux query editor to the Cell Editor Overlay
1.  [#4319](https://github.com/influxdata/chronograf/pull/4319): Add Flux query editor to the Data Explorer and use same UI as CEO
1.  [#4353](https://github.com/influxdata/chronograf/pull/4353): Add visualization options to the Data Explorer
1.  [#4364](https://github.com/influxdata/chronograf/pull/4364): Add ability to save a Flux query to a cell
1.  [#4390](https://github.com/influxdata/chronograf/pull/4390): Remove Flux Page
1.  [#4364](https://github.com/influxdata/chronograf/pull/4364): Add ability to save a Flux query to a cell
1.  [#4390](https://github.com/influxdata/chronograf/pull/4390): Remove Flux Page
1.  [#4389](https://github.com/influxdata/chronograf/pull/4389): Add regexp search for appname in log lines
1.  [#4403](https://github.com/influxdata/chronograf/pull/4403): Add ability to toggle between Flux/InfluxQL on dynamic source in CEO
1.  [#4404](https://github.com/influxdata/chronograf/pull/4404): Add loading status indicator to hosts page
1.  [#4422](https://github.com/influxdata/chronograf/pull/4422): Allow deep linking flux script in data explorer
1.  [#4410](https://github.com/influxdata/chronograf/pull/4410): Add ability to use line graph visualizations for flux query
1.  [#4445](https://github.com/influxdata/chronograf/pull/4445): Allow flux dashboard cells to be exported
1.  [#4449](https://github.com/influxdata/chronograf/pull/4449): Add ability to use single stat graph visualizations for flux query
1.  [#4454](https://github.com/influxdata/chronograf/pull/4454): Save log line wrap/truncate preference
1.  [#4461](https://github.com/influxdata/chronograf/pull/4461): Add ability to use table graph visualizations for flux query
1.  [#4470](https://github.com/influxdata/chronograf/pull/4470): Add option to disable gzip compression

### UI Improvements

1.  [#4227](https://github.com/influxdata/chronograf/pull/4227): Redesign Cell Editor Overlay for reuse in other parts of application
1.  [#4268](https://github.com/influxdata/chronograf/pull/4268): Clear logs after searching
1.  [#4253](https://github.com/influxdata/chronograf/pull/4253): Add search expression highlighting to log lines
1.  [#4363](https://github.com/influxdata/chronograf/pull/4363): Move log message truncation controls into logs filter bar
1.  [#4391](https://github.com/influxdata/chronograf/pull/4391): Colorize entire Single Stat cell
1.  [#4392](https://github.com/influxdata/chronograf/pull/4392): Add log filters on left side
1.  [#2265](https://github.com/influxdata/chronograf/pull/2265): Autofocus dashboard query editor
1.  [#4429](https://github.com/influxdata/chronograf/pull/4429): Fix query editor flickering on update
1.  [#4452](https://github.com/influxdata/chronograf/pull/4452): Improve log search spinner info
1.  [#4525](https://github.com/influxdata/chronograf/pull/4525): Move expanded log message copy button to top right
1.  [#4665](https://github.com/influxdata/chronograf/pull/4665): Remove shadow from note cells
1.  [#4665](https://github.com/influxdata/chronograf/pull/4665): Remove character count limit from prefix and suffix for Single Stat and Gauge cells
1.  [#4715](https://github.com/influxdata/chronograf/pull/4715): Add logs page loading spinner
1.  [#4739](https://github.com/influxdata/chronograf/pull/4739): Add button to encourage switching visualization type to Table Graph when query response is not supported by Line Graph
1.  [#4236](https://github.com/influxdata/chronograf/pull/4236): Add spinner when loading logs table rows
1.  [#4330](https://github.com/influxdata/chronograf/pull/4330): Position cloned cells adjacent to target cell
1.  [#4433](https://github.com/influxdata/chronograf/pull/4433): Add metaquery template generator button to Explorer and Cell Editor
1.  [#4436](https://github.com/influxdata/chronograf/pull/4436): Automatically scroll to the current measurement in the explorer
1.  [#4659](https://github.com/influxdata/chronograf/pull/4659): Simplify Flux explorer tree and improve searching
1.  [#4744](https://github.com/influxdata/chronograf/pull/4744): Update logs page to show missing syslog message.
1.  [#4745](https://github.com/influxdata/chronograf/pull/4745): Fix dashboard link text casing changing quick select sort order

### Bug Fixes

1.  [#4272](https://github.com/influxdata/chronograf/pull/4272): Fix logs loading description not displaying
1.  [#4363](https://github.com/influxdata/chronograf/pull/4363): Position expanded log messages above logs table
1.  [#4272](https://github.com/influxdata/chronograf/pull/4272): Fix logs loading description not displaying
1.  [#4363](https://github.com/influxdata/chronograf/pull/4363): Position expanded log messages above logs table
1.  [#4388](https://github.com/influxdata/chronograf/pull/4388): Fix logs to progressively load results and provide feedback on search
1.  [#4408](https://github.com/influxdata/chronograf/pull/4408): Render null data point values in Alerts Table as mdashes
1.  [#4466](https://github.com/influxdata/chronograf/pull/4466): Maintain focus on Flux Editor text area when adding nodes via code
1.  [#4479](https://github.com/influxdata/chronograf/pull/4479): Add validation to Alert Rule messages
1.  [#4599](https://github.com/influxdata/chronograf/pull/4599): Fix search results updating race condition
1.  [#4605](https://github.com/influxdata/chronograf/pull/4605): Fix vertical stuck vertical scroll in firefox
1.  [#4612](https://github.com/influxdata/chronograf/pull/4612): Fix issue with disappearing alias'
1.  [#4621](https://github.com/influxdata/chronograf/pull/4621): Fix log viewer message expansion
1.  [#4640](https://github.com/influxdata/chronograf/pull/4640): Fix missing horizontal scrollbar
1.  [#4645](https://github.com/influxdata/chronograf/pull/4645): Add hostname to log viewer

## v1.6.2 [2018-09-06]

### UI Improvements

1.  [#4225](https://github.com/influxdata/chronograf/pull/4225): Make infinite scroll UX in Log Viewer more crisp by decreasing results queried for at a time

### Bug Fixes

1.  [#4231](https://github.com/influxdata/chronograf/pull/4231): Fix notifying user to press ESC to exit presentation mode
1.  [#4234](https://github.com/influxdata/chronograf/pull/4234): Fix persisting whether or not template variable control bar is open
1.  [#4235](https://github.com/influxdata/chronograf/pull/4235): Fix Submit Query button in Data Explorer to correctly return results

## v1.6.1 [2018-08-02]

### Features

1.  [#4033](https://github.com/influxdata/chronograf/pull/4033): Include sources id, links, and names in dashboard export
1.  [#4068](https://github.com/influxdata/chronograf/pull/4068): Add ability to map sources when importing dashboard
1.  [#4144](https://github.com/influxdata/chronograf/pull/4144): Create onboarding wizard for adding source and kapacitor connections
1.  [#4208](https://github.com/influxdata/chronograf/pull/4208): Add a duration to the show series and tag values on host page

### UI Improvements

1.  [#4009](https://github.com/influxdata/chronograf/pull/4009): Make it to get mouse into hover legend
1.  [#4213](https://github.com/influxdata/chronograf/pull/4213): Replace logs play/pause toggle with single button

### Bug Fixes

1.  [#3976](https://github.com/influxdata/chronograf/pull/3976): Ensure text template variables reflect query parameters
1.  [#3976](https://github.com/influxdata/chronograf/pull/3976): Enable using a new, blank text template variable in a query
1.  [#3976](https://github.com/influxdata/chronograf/pull/3976): Ensure cells with broken queries display “No Data”
1.  [#3978](https://github.com/influxdata/chronograf/pull/3978): Fix use of template variables within InfluxQL regexes
1.  [#3994](https://github.com/influxdata/chronograf/pull/3994): Pressing play on log viewer goes to now
1.  [#4008](https://github.com/influxdata/chronograf/pull/4008): Fix display of log viewer histogram when a basepath is enabled
1.  [#4038](https://github.com/influxdata/chronograf/pull/4038): Fix crosshairs and hover legend display in Alert Rule visualization
1.  [#4067](https://github.com/influxdata/chronograf/pull/4067): Size loading spinners based on height of their container

## v1.6.0 [2018-06-18]

### Features

1.  [#3522](https://github.com/influxdata/chronograf/pull/3522): Add support for Template Variables in Cell Titles
1.  [#3559](https://github.com/influxdata/chronograf/pull/3559): Add ability to export and import dashboards
1.  [#3556](https://github.com/influxdata/chronograf/pull/3556): Add ability to override template variables and time ranges via URL query
1.  [#3814](https://github.com/influxdata/chronograf/pull/3814): Add pprof routes to chronograf server
1.  [#3806](https://github.com/influxdata/chronograf/pull/3806): Add API to get/update Log Viewer UI config
1.  [#3896](https://github.com/influxdata/chronograf/pull/3896): Consume new Log Viewer config API in client to allow user to configure log viewer UI for their organization
1.  [#3842](https://github.com/influxdata/chronograf/pull/3842): Add V2 Cells API
1.  [#3947](https://github.com/influxdata/chronograf/pull/3947): Add V2 Dashboard API

### UI Improvements

1.  [#3474](https://github.com/influxdata/chronograf/pull/3474): Sort task table on Manage Alert page alphabetically
1.  [#3590](https://github.com/influxdata/chronograf/pull/3590): Redesign icons in side navigation
1.  [#3696](https://github.com/influxdata/chronograf/pull/3696): Add ability to delete entire queries in Flux Editor
1.  [#3671](https://github.com/influxdata/chronograf/pull/3671): Remove Snip functionality in hover legend
1.  [#3659](https://github.com/influxdata/chronograf/pull/3659): Upgrade Data Explorer query text field with syntax highlighting and partial multi-line support
1.  [#3663](https://github.com/influxdata/chronograf/pull/3663): Truncate message preview in Alert Rules table
1.  [#3770](https://github.com/influxdata/chronograf/pull/3770): Improve performance of graph crosshairs
1.  [#3790](https://github.com/influxdata/chronograf/pull/3790): Hide dashboard cell menu until mouse over cell
1.  [#3803](https://github.com/influxdata/chronograf/pull/3803): Auto-Scale single-stat text to match cell dimensions

### Bug Fixes

1.  [#3527](https://github.com/influxdata/chronograf/pull/3527): Ensure cell queries use constraints from TimeSelector
1.  [#3573](https://github.com/influxdata/chronograf/pull/3573): Fix Gauge color selection bug
1.  [#3649](https://github.com/influxdata/chronograf/pull/3649): Fix erroneous icons in Date Picker widget
1.  [#3697](https://github.com/influxdata/chronograf/pull/3697): Fix allowing hyphens in basepath
1.  [#3698](https://github.com/influxdata/chronograf/pull/3698): Fix error in cell when tempVar returns no values
1.  [#3733](https://github.com/influxdata/chronograf/pull/3733): Change arrows in table columns so that ascending sort points up and descending points down
1.  [#3751](https://github.com/influxdata/chronograf/pull/3751): Fix crosshairs moving passed the edges of graphs
1.  [#3759](https://github.com/influxdata/chronograf/pull/3759): Change y-axis options to have valid defaults
1.  [#3793](https://github.com/influxdata/chronograf/pull/3793): Stop making requests for old sources after changing sources
1.  [#3888](https://github.com/influxdata/chronograf/pull/3888): Fix health check status code creating firefox error
1.  [#3951](https://github.com/influxdata/chronograf/pull/3951): Change decimal places to enforce 2 places by default in cells

## v1.5.0.0 [2018-05-15-RC]

### Features

1.  [#3080](https://github.com/influxdata/chronograf/pull/3080): Add table graph as a visualization option
1.  [#3233](https://github.com/influxdata/chronograf/pull/3233): Add default retention policy field as option in source configuration for use in querying hosts from Host List page & Host pages
1.  [#3290](https://github.com/influxdata/chronograf/pull/3290): Add support for PagerDuty v2 in UI
1.  [#3369](https://github.com/influxdata/chronograf/pull/3369): Add support for OpsGenie v2 in UI
1.  [#3386](https://github.com/influxdata/chronograf/pull/3386): Add support for Kafka in UI to configure and create alert handlers
1.  [#3416](https://github.com/influxdata/chronograf/pull/3416): Allow kapacitor services to be disabled
1.  [#3416](https://github.com/influxdata/chronograf/pull/3416): Add support for disabling kapacitor services
1.  [#3465](https://github.com/influxdata/chronograf/pull/3465): Add support for multiple slack configurations in the UI
1.  [#3491](https://github.com/influxdata/chronograf/pull/3491): Upgrade kapacitor client to 1.5
1.  [#3490](https://github.com/influxdata/chronograf/pull/3490): Add support for multiple kafka configurations in the UI

### UI Improvements

1.  [#3204](https://github.com/influxdata/chronograf/pull/3204): Notify user when a dashboard cell is added, removed, or cloned
1.  [#3215](https://github.com/influxdata/chronograf/pull/3215): Fix Template Variables Control Bar to top of dashboard page
1.  [#3214](https://github.com/influxdata/chronograf/pull/3214): Remove extra click when creating dashboard cell
1.  [#3256](https://github.com/influxdata/chronograf/pull/3256): Reduce font sizes in dashboards for increased space efficiency
1.  [#3320](https://github.com/influxdata/chronograf/pull/3320): Add overlay animation to Template Variables Manager
1.  [#3245](https://github.com/influxdata/chronograf/pull/3245): Display 'no results' on cells without results
1.  [#3354](https://github.com/influxdata/chronograf/pull/3354): Disable template variables for non editing users
1.  [#3353](https://github.com/influxdata/chronograf/pull/3353): YAxisLabels in Dashboard Graph Builder not showing until graph is redrawn
1.  [#3378](https://github.com/influxdata/chronograf/pull/3378): Ensure table graphs have a consistent ux between chrome and firefox
1.  [#3401](https://github.com/influxdata/chronograf/pull/3401): Change AutoRefresh interval to paused
1.  [#3404](https://github.com/influxdata/chronograf/pull/3404): Get cloned cell name for notification from cloned cell generator function
1.  [#3461](https://github.com/influxdata/chronograf/pull/3461): Improve load time for host pages
1.  [#3423](https://github.com/influxdata/chronograf/pull/3423): Show kapacitor batch point info in log panel

### Bug Fixes

1.  [#3252](https://github.com/influxdata/chronograf/pull/3252): Allow user to select tickscript editor with mouseclick
1.  [#3279](https://github.com/influxdata/chronograf/pull/3279): Change color when value is equal to or greater than threshold value
1.  [#3281](https://github.com/influxdata/chronograf/pull/3281): Fix base path for kapacitor logs
1.  [#3284](https://github.com/influxdata/chronograf/pull/3284): Fix logout when using basepath & simplify basepath usage (deprecates `PREFIX_ROUTES`)
1.  [#3349](https://github.com/influxdata/chronograf/pull/3349): Fix graphs in alert rule builder for queries that include groupby
1.  [#3345](https://github.com/influxdata/chronograf/pull/3345): Fix auto not showing in the group by dropdown and explorer getting disconnected
1.  [#3353](https://github.com/influxdata/chronograf/pull/3353): Display y-axis label on initial graph load
1.  [#3352](https://github.com/influxdata/chronograf/pull/3352): Fix not being able to change the source in the CEO display
1.  [#3357](https://github.com/influxdata/chronograf/pull/3357): Fix only the selected template variable value getting loaded
1.  [#3389](https://github.com/influxdata/chronograf/pull/3389): Fix Generic OAuth bug for GitHub Enterprise where the principal was incorrectly being checked for email being Primary and Verified
1.  [#3402](https://github.com/influxdata/chronograf/pull/3402): Fix missing icons when using basepath
1.  [#3412](https://github.com/influxdata/chronograf/pull/3412): Limit max-width of TICKScript editor.
1.  [#3166](https://github.com/influxdata/chronograf/pull/3166): Fixes naming of new TICKScripts
1.  [#3412](https://github.com/influxdata/chronograf/pull/3412): Limit max-width of TICKScript editor
1.  [#3166](https://github.com/influxdata/chronograf/pull/3166): Fix naming of new TICKScripts
1.  [#3449](https://github.com/influxdata/chronograf/pull/3449): Fix data explorer query error reporting regression
1.  [#3412](https://github.com/influxdata/chronograf/pull/3412): Limit max-width of TICKScript editor.
1.  [#3166](https://github.com/influxdata/chronograf/pull/3166): Fixes naming of new TICKScripts
1.  [#3449](https://github.com/influxdata/chronograf/pull/3449): Fixes data explorer query error reporting regression
1.  [#3453](https://github.com/influxdata/chronograf/pull/3453): Fix Kapacitor Logs fetch regression
1.  [#3500](https://github.com/influxdata/chronograf/pull/3500): Fix switching sources for a dashboard cell

## v1.4.4.1 [2018-04-16]

### Bug Fixes

1.  [#3211](https://github.com/influxdata/chronograf/pull/3211): Snapshot all db struct types in migration files

## v1.4.4.0 [2018-04-13]

### Features

1.  [#2526](https://github.com/influxdata/chronograf/pull/2526): Add support for RS256/JWKS verification, support for id_token parsing (as in ADFS)
1.  [#3060](https://github.com/influxdata/chronograf/pull/3060): Add ability to set a color palette for Line, Stacked, Step-Plot, and Bar graphs
1.  [#3103](https://github.com/influxdata/chronograf/pull/3103): Add ability to clone dashboards
1.  [#3184](https://github.com/influxdata/chronograf/pull/3184): Add ability to clone cells
1.  [#3080](https://github.com/influxdata/chronograf/pull/3080): Add tabular data visualization option with features
1.  [#3120](https://github.com/influxdata/chronograf/pull/3120): Change :interval: to represent a raw influxql duration value
1.  [#2832](https://github.com/influxdata/chronograf/pull/2832): Add paginated measurements API to server
1.  [#3148](https://github.com/influxdata/chronograf/pull/3148): Data explorer measurements can be toggled open

### UI Improvements

1.  [#3088](https://github.com/influxdata/chronograf/pull/3088): New dashboard cells appear at bottom of layout and assume the size of the most common cell
1.  [#3096](https://github.com/influxdata/chronograf/pull/3096): Standardize delete confirmation interactions
1.  [#3096](https://github.com/influxdata/chronograf/pull/3096): Standardize save & cancel interactions
1.  [#3116](https://github.com/influxdata/chronograf/pull/3116): Improve cell renaming

### Bug Fixes

1.  [#3094](https://github.com/influxdata/chronograf/pull/3094): Always save template variables on first edit
1.  [#3104](https://github.com/influxdata/chronograf/pull/3104): Query annotations at auto-refresh interval
1.  [#3109](https://github.com/influxdata/chronograf/pull/3109): Display link to configure Kapacitor on Alerts Page if no configured kapacitor.
1.  [#3111](https://github.com/influxdata/chronograf/pull/3111): Fix saving of new TICKscripts
1.  [#3130](https://github.com/influxdata/chronograf/pull/3130): Fix appearance of cell Y-Axis titles
1.  [#3129](https://github.com/influxdata/chronograf/pull/3129): Only add stateChangesOnly to new rules
1.  [#3131](https://github.com/influxdata/chronograf/pull/3131): Fix 500s when deleting organizations
1.  [#3137](https://github.com/influxdata/chronograf/pull/3137): Fixes issues with providing regexp in query
1.  [#3144](https://github.com/influxdata/chronograf/pull/3144): Ensure correct basepath prefix in URL pathname when passing InfluxQL query param to Data Explorer
1.  [#3128](https://github.com/influxdata/chronograf/pull/3128): Fix type error bug in Kapacitor Alert Config page and persist deleting of team and recipient in OpsGenieConfig
1.  [#3149](https://github.com/influxdata/chronograf/pull/3149): Fixes errors caused by switching query tabs in CEO
1.  [#3162](https://github.com/influxdata/chronograf/pull/3162): Only send threshold value to parent on blur
1.  [#3168](https://github.com/influxdata/chronograf/pull/3168): Require that emails on GitHub & Generic OAuth2 principals be verified & primary, if those fields are provided
1.  [#3182](https://github.com/influxdata/chronograf/pull/3182): Send notification when rp creation returns a failure
1.  [#3181](https://github.com/influxdata/chronograf/pull/3181): Show valid time in custom time range when now is selected
1.  [#3179](https://github.com/influxdata/chronograf/pull/3179): Default to zero for gauges
1.  [#3237](https://github.com/influxdata/chronograf/pull/3237): Fixes now() time parsing when requesting annotations

## v1.4.3.1 [2018-04-02]

### Bug Fixes

1.  [#3107](https://github.com/influxdata/chronograf/pull/3107): Fixes template variable editing not allowing saving
1.  [#3094](https://github.com/influxdata/chronograf/pull/3094): Save template variables on first edit
1.  [#3101](https://github.com/influxdata/chronograf/pull/3101): Fix template variables not loading all values

## v1.4.3.0 [2018-03-28]

### Features

1.  [#2973](https://github.com/influxdata/chronograf/pull/2973): Add unsafe SSL to Kapacitor UI configuration
1.  [#3047](https://github.com/influxdata/chronograf/pull/3047): Add server flag to grant SuperAdmin status to users authenticating from a specific Auth0 Organization

### UI Improvements

1.  [#2910](https://github.com/influxdata/chronograf/pull/2910): Redesign system notifications

### Bug Fixes

1.  [#2911](https://github.com/influxdata/chronograf/pull/2911): Fix Heroku OAuth
1.  [#2953](https://github.com/influxdata/chronograf/pull/2953): Fix error reporting in DataExplorer
1.  [#2947](https://github.com/influxdata/chronograf/pull/2947): Fix Okta oauth2 provider support
1.  [#2866](https://github.com/influxdata/chronograf/pull/2866): Change hover text on delete mappings confirmation button to 'Delete'
1.  [#2919](https://github.com/influxdata/chronograf/pull/2919): Automatically add graph type 'line' to any graph missing a type
1.  [#2970](https://github.com/influxdata/chronograf/pull/2970): Fix hanging browser on docker host dashboard
1.  [#3006](https://github.com/influxdata/chronograf/pull/3006): Fix Kapacitor Rules task enabled checkboxes to only toggle exactly as clicked
1.  [#3048](https://github.com/influxdata/chronograf/pull/3048): Prevent Multi-Select Dropdown in InfluxDB Admin Users and Roles tabs from losing selection state
1.  [#3073](https://github.com/influxdata/chronograf/pull/3073): Fix Delete button in All Users admin page
1.  [#3068](https://github.com/influxdata/chronograf/pull/3068): Fix intermittent missing fill from graphs
1.  [#3087](https://github.com/influxdata/chronograf/pull/3087): Exit annotation edit mode when user navigates away from dashboard
1.  [#3079](https://github.com/influxdata/chronograf/pull/3082): Support custom time range in annotations api wrapper
1.  [#3068](https://github.com/influxdata/chronograf/pull/3068): Fix intermittent missing fill from graphs
1.  [#3079](https://github.com/influxdata/chronograf/pull/3082): Support custom time range in annotations api wrapper
1.  [#3087](https://github.com/influxdata/chronograf/pull/3087): Exit annotation edit mode when user navigates away from dashboard
1.  [#3073](https://github.com/influxdata/chronograf/pull/3073): Fix Delete button in All Users admin page

## v1.4.2.3 [2018-03-08]

## v1.4.2.2 [2018-03-07]

### Bug Fixes

1.  [#2859](https://github.com/influxdata/chronograf/pull/2859): Enable Mappings save button when valid
1.  [#2933](https://github.com/influxdata/chronograf/pull/2933): Include url in Kapacitor connection creation requests

## v1.4.2.1 [2018-02-28]

### Features

1.  [#2837](https://github.com/influxdata/chronograf/pull/2837): Prevent execution of queries in cells that are not in view on the dashboard page
1.  [#2829](https://github.com/influxdata/chronograf/pull/2829): Add an optional persistent legend which can toggle series visibility to dashboard cells
1.  [#2846](https://github.com/influxdata/chronograf/pull/2846): Allow user to annotate graphs via UI or API

### UI Improvements

1.  [#2848](https://github.com/influxdata/chronograf/pull/2848): Add ability to set a prefix and suffix on Single Stat and Gauge cell types
1.  [#2831](https://github.com/influxdata/chronograf/pull/2831): Rename 'Create Alerts' page to 'Manage Tasks'; Redesign page to improve clarity of purpose

### Bug Fixes

1.  [#2821](https://github.com/influxdata/chronograf/pull/2821): Save only selected template variable values into dashboards for non csv template variables
1.  [#2842](https://github.com/influxdata/chronograf/pull/2842): Use Generic APIKey for Oauth2 group lookup
1.  [#2850](https://github.com/influxdata/chronograf/pull/2850): Fix bug in which resizing any cell in a dashboard causes a Gauge cell to resize
1.  [#2886](https://github.com/influxdata/chronograf/pull/2886): Don't sort Single Stat & Gauge thresholds when editing threshold values
1.  [#2851](https://github.com/influxdata/chronograf/pull/2851): Maintain y axis labels in dashboard cells
1.  [#2819](https://github.com/influxdata/chronograf/pull/2819): Deprecate --new-sources in CLI

## v1.4.1.3 [2018-02-14]

### Bug Fixes

1.  [#2818](https://github.com/influxdata/chronograf/pull/2818): Allow self-signed certificates for Enterprise InfluxDB Meta nodes

## v1.4.1.2 [2018-02-13]

### Bug Fixes

1.  [9321336](https://github.com/influxdata/chronograf/commit/9321336): Respect basepath when fetching server api routes
1.  [#2812](https://github.com/influxdata/chronograf/pull/2812): Set default tempVar :interval: with data explorer csv download call.
1.  [#2811](https://github.com/influxdata/chronograf/pull/2811): Display series with value of 0 in a cell legend

## v1.4.1.1 [2018-02-12]

### Features

1.  [#2409](https://github.com/influxdata/chronograf/pull/2409): Allow multiple event handlers per rule
1.  [#2709](https://github.com/influxdata/chronograf/pull/2709): Add "send test alert" button to test kapacitor alert configurations
1.  [#2708](https://github.com/influxdata/chronograf/pull/2708): Link to kapacitor config panel from alert rule builder
1.  [#2722](https://github.com/influxdata/chronograf/pull/2722): Add auto refresh widget to hosts list page
1.  [#2784](https://github.com/influxdata/chronograf/pull/2784): Update go from 1.9.3 to 1.9.4
1.  [#2765](https://github.com/influxdata/chronograf/pull/2765): Update to go 1.9.3 and node 6.12.3 for releases
1.  [#2777](https://github.com/influxdata/chronograf/pull/2777): Allow user to delete themselves
1.  [#2703](https://github.com/influxdata/chronograf/pull/2703): Add All Users page, visible only to super admins
1.  [#2781](https://github.com/influxdata/chronograf/pull/2781): Introduce chronoctl binary for user CRUD operations
1.  [#2699](https://github.com/influxdata/chronograf/pull/2699): Introduce Mappings to allow control over new user organization assignments

### UI Improvements

1.  [#2698](https://github.com/influxdata/chronograf/pull/2698): Clarify terminology surrounding InfluxDB & Kapacitor connections
1.  [#2746](https://github.com/influxdata/chronograf/pull/2746): Separate saving TICKscript from exiting editor page
1.  [#2774](https://github.com/influxdata/chronograf/pull/2774): Enable Save (⌘ + Enter) and Cancel (Escape) hotkeys in Cell Editor Overlay
1.  [#2788](https://github.com/influxdata/chronograf/pull/2788): Enable customization of Single Stat "Base Color"

### Bug Fixes

1.  [#2684](https://github.com/influxdata/chronograf/pull/2684): Fix TICKscript Sensu alerts when no group by tags selected
1.  [#2756](https://github.com/influxdata/chronograf/pull/2756): Display 200 most-recent TICKscript log messages; prevent overlapping
1.  [#2757](https://github.com/influxdata/chronograf/pull/2757): Add "TO" to kapacitor SMTP config; improve config update error messages
1.  [#2761](https://github.com/influxdata/chronograf/pull/2761): Remove cli options from sysvinit service file
1.  [#2735](https://github.com/influxdata/chronograf/pull/2735): Remove cli options from systemd service file
1.  [#2788](https://github.com/influxdata/chronograf/pull/2788): Fix disappearance of text in Single Stat graphs during editing
1.  [#2780](https://github.com/influxdata/chronograf/pull/2780): Redirect to Alerts page after saving Alert Rule

## v1.4.0.1 [2018-1-9]

### Features

1.  [#2690](https://github.com/influxdata/chronograf/pull/2690): Add separate CLI flag for canned sources, kapacitors, dashboards, and organizations
1.  [#2672](https://github.com/influxdata/chronograf/pull/2672): Add telegraf interval configuration

### Bug Fixes

1.  [#2689](https://github.com/influxdata/chronograf/pull/2689): Allow insecure (self-signed) certificates for kapacitor and influxdb
1.  [#2664](https://github.com/influxdata/chronograf/pull/2664): Fix positioning of custom time indicator

## v1.4.0.0 [2017-12-22]

### UI Improvements

1.  [#2652](https://github.com/influxdata/chronograf/pull/2652): Add page header with instructional copy when adding initial source for consistency and clearer UX

### Bug Fixes

1.  [#2652](https://github.com/influxdata/chronograf/pull/2652): Make page render successfully when attempting to edit a source
1.  [#2664](https://github.com/influxdata/chronograf/pull/2664): Fix CustomTimeIndicator positioning
1.  [#2687](https://github.com/influxdata/chronograf/pull/2687): Remove series with "no value" from legend

## v1.4.0.0-rc2 [2017-12-21]

### UI Improvements

1.  [#2632](https://github.com/influxdata/chronograf/pull/2632): Tell user which organization they switched into and what role they have whenever they switch, including on Source Page

### Bug Fixes

1.  [#2639](https://github.com/influxdata/chronograf/pull/2639): Prevent SuperAdmin from modifying their own status
1.  [#2632](https://github.com/influxdata/chronograf/pull/2632): Give SuperAdmin DefaultRole when switching to organization where they have no role
1.  [#2642](https://github.com/influxdata/chronograf/pull/2642): Fix DE query config on first run

## v1.4.0.0-rc1 [2017-12-19]

### Features

1.  [#2593](https://github.com/influxdata/chronograf/pull/2593): Add option to use files for dashboards, organizations, data sources, and kapacitors
1.  [#2604](https://github.com/influxdata/chronograf/pull/2604): After chronograf version upgrade, backup database is created in ./backups

### UI Improvements

1.  [#2492](https://github.com/influxdata/chronograf/pull/2492): Cleanup style on login page with multiple OAuth2 providers

### Bug Fixes

1.  [#2502](https://github.com/influxdata/chronograf/pull/2502): Fix stale source data after updating or creating
1.  [#2616](https://github.com/influxdata/chronograf/pull/2616): Fix cell editing so query data choices are kept when updating a cell
1.  [#2612](https://github.com/influxdata/chronograf/pull/2612): Allow days as a valid duration value

## v1.4.0.0-beta2 [2017-12-14]

### UI Improvements

1.  [#2502](https://github.com/influxdata/chronograf/pull/2502): Fix cursor flashing between default and pointer
1.  [#2598](https://github.com/influxdata/chronograf/pull/2598): Allow appendage of a suffix to single stat visualizations
1.  [#2598](https://github.com/influxdata/chronograf/pull/2598): Allow optional colorization of text instead of background on single stat visualizations

### Bug Fixes

1.  [#2528](https://github.com/influxdata/chronograf/pull/2528): Fix template rendering to ignore template if not in query
1.  [#2563](https://github.com/influxdata/chronograf/pull/2563): Fix graph inversion if user input y-axis min greater than max

## v1.4.0.0-beta1 [2017-12-07]

### Features

1.  [#2506](https://github.com/influxdata/chronograf/pull/2506): Add support for multiple organizations, multiple users with role-based access control, and private instances
1.  [#2188](https://github.com/influxdata/chronograf/pull/2188): Add Kapacitor logs to the TICKscript editor
1.  [#2385](https://github.com/influxdata/chronograf/pull/2385): Add time shift feature to DataExplorer and Dashboards
1.  [#2426](https://github.com/influxdata/chronograf/pull/2426): Add auto group by time to Data Explorer
1.  [#2479](https://github.com/influxdata/chronograf/pull/2479): Support authentication for Enterprise Meta Nodes
1.  [#2456](https://github.com/influxdata/chronograf/pull/2456): Add boolean thresholds for kapacitor threshold alerts
1.  [#2460](https://github.com/influxdata/chronograf/pull/2460): Update kapacitor alerts to cast to float before sending to influx
1.  [#2400](https://github.com/influxdata/chronograf/pull/2400): Allow override of generic oauth2 keys for email

### UI Improvements

1.  [#2410](https://github.com/influxdata/chronograf/pull/2410): Introduce customizable Gauge visualization type for dashboard cells
1.  [#2427](https://github.com/influxdata/chronograf/pull/2427): Improve performance of Hosts, Alert History, and TICKscript logging pages when there are many items to display
1.  [#2384](https://github.com/influxdata/chronograf/pull/2384): Add filtering by name to Dashboard index page
1.  [#2477](https://github.com/influxdata/chronograf/pull/2477): Improve performance of hoverline rendering

### Bug Fixes

1.  [#2449](https://github.com/influxdata/chronograf/pull/2449): Fix .jsdep step fails when LDFLAGS is exported
1.  [#2157](https://github.com/influxdata/chronograf/pull/2157): Fix logscale producing console errors when only one point in graph
1.  [#2158](https://github.com/influxdata/chronograf/pull/2158): Fix 'Cannot connect to source' false error flag on Dashboard page
1.  [#2167](https://github.com/influxdata/chronograf/pull/2167): Add fractions of seconds to time field in csv export
1.  [#2087](https://github.com/influxdata/chronograf/pull/2087): Fix Chronograf requiring Telegraf's CPU and system plugins to ensure that all Apps appear on the HOST LIST page.
1.  [#2222](https://github.com/influxdata/chronograf/pull/2222): Fix template variables in dashboard query building.
1.  [#2291](https://github.com/influxdata/chronograf/pull/2291): Fix several kapacitor alert creation panics.
1.  [#2303](https://github.com/influxdata/chronograf/pull/2303): Add shadow-utils to RPM release packages
1.  [#2292](https://github.com/influxdata/chronograf/pull/2292): Source extra command line options from defaults file
1.  [#2327](https://github.com/influxdata/chronograf/pull/2327): After CREATE/DELETE queries, refresh list of databases in Data Explorer
1.  [#2327](https://github.com/influxdata/chronograf/pull/2327): Visualize CREATE/DELETE queries with Table view in Data Explorer
1.  [#2329](https://github.com/influxdata/chronograf/pull/2329): Include tag values alongside measurement name in Data Explorer result tabs
1.  [#2410](https://github.com/influxdata/chronograf/pull/2410): Redesign cell display options panel
1.  [#2386](https://github.com/influxdata/chronograf/pull/2386): Fix queries that include regex, numbers and wildcard
1.  [#2398](https://github.com/influxdata/chronograf/pull/2398): Fix apps on hosts page from parsing tags with null values
1.  [#2408](https://github.com/influxdata/chronograf/pull/2408): Fix updated Dashboard names not updating dashboard list
1.  [#2444](https://github.com/influxdata/chronograf/pull/2444): Fix create dashboard button
1.  [#2416](https://github.com/influxdata/chronograf/pull/2416): Fix default y-axis labels not displaying properly
1.  [#2423](https://github.com/influxdata/chronograf/pull/2423): Gracefully scale Template Variables Manager overlay on smaller displays
1.  [#2426](https://github.com/influxdata/chronograf/pull/2426): Fix Influx Enterprise users from deletion in race condition
1.  [#2467](https://github.com/influxdata/chronograf/pull/2467): Fix oauth2 logout link not having basepath
1.  [#2466](https://github.com/influxdata/chronograf/pull/2466): Fix supplying a role link to sources that do not have a metaURL
1.  [#2477](https://github.com/influxdata/chronograf/pull/2477): Fix hoverline intermittently not rendering
1.  [#2483](https://github.com/influxdata/chronograf/pull/2483): Update MySQL pre-canned dashboard to have query derivative correctly

### Features

1.  [#2188](https://github.com/influxdata/chronograf/pull/2188): Add Kapacitor logs to the TICKscript editor
1.  [#2384](https://github.com/influxdata/chronograf/pull/2384): Add filtering by name to Dashboard index page
1.  [#2385](https://github.com/influxdata/chronograf/pull/2385): Add time shift feature to DataExplorer and Dashboards
1.  [#2400](https://github.com/influxdata/chronograf/pull/2400): Allow override of generic oauth2 keys for email
1.  [#2426](https://github.com/influxdata/chronograf/pull/2426): Add auto group by time to Data Explorer
1.  [#2456](https://github.com/influxdata/chronograf/pull/2456): Add boolean thresholds for kapacitor threshold alerts
1.  [#2460](https://github.com/influxdata/chronograf/pull/2460): Update kapacitor alerts to cast to float before sending to influx
1.  [#2479](https://github.com/influxdata/chronograf/pull/2479): Support authentication for Enterprise Meta Nodes
1.  [#2477](https://github.com/influxdata/chronograf/pull/2477): Improve performance of hoverline rendering

## v1.3.10.0 [2017-10-24]

### Bug Fixes

1.  [#2095](https://github.com/influxdata/chronograf/pull/2095): Improve the copy in the retention policy edit page
1.  [#2122](https://github.com/influxdata/chronograf/pull/2122): Fix 'Could not connect to source' bug on source creation with unsafe-ssl
1.  [#2093](https://github.com/influxdata/chronograf/pull/2093): Fix when exporting `SHOW DATABASES` CSV has bad data
1.  [#2098](https://github.com/influxdata/chronograf/pull/2098): Fix not-equal-to highlighting in Kapacitor Rule Builder
1.  [#2130](https://github.com/influxdata/chronograf/pull/2130): Fix undescriptive error messages for database and retention policy creation
1.  [#2135](https://github.com/influxdata/chronograf/pull/2135): Fix drag and drop cancel button when writing data in the data explorer
1.  [#2128](https://github.com/influxdata/chronograf/pull/2128): Fix persistence of "SELECT AS" statements in queries

### Features

1.  [#2083](https://github.com/influxdata/chronograf/pull/2083): Every dashboard can now have its own time range
1.  [#2045](https://github.com/influxdata/chronograf/pull/2045): Add CSV download option in dashboard cells
1.  [#2133](https://github.com/influxdata/chronograf/pull/2133): Implicitly prepend source urls with http://
1.  [#2127](https://github.com/influxdata/chronograf/pull/2127): Add support for graph zooming and point display on the millisecond-level
1.  [#2103](https://github.com/influxdata/chronograf/pull/2103): Add manual refresh button for Dashboard, Data Explorer, and Host Pages

### UI Improvements

1.  [#2111](https://github.com/influxdata/chronograf/pull/2111): Increase size of Cell Editor query tabs to reveal more of their query strings
1.  [#2120](https://github.com/influxdata/chronograf/pull/2120): Improve appearance of Admin Page tabs on smaller screens
1.  [#2119](https://github.com/influxdata/chronograf/pull/2119): Add cancel button to TICKscript editor
1.  [#2104](https://github.com/influxdata/chronograf/pull/2104): Redesign dashboard naming & renaming interaction
1.  [#2104](https://github.com/influxdata/chronograf/pull/2104): Redesign dashboard switching dropdown

## v1.3.9.0 [2017-10-06]

### Bug Fixes

1.  [#2004](https://github.com/influxdata/chronograf/pull/2004): Fix Data Explorer disappearing query templates in dropdown
1.  [#2006](https://github.com/influxdata/chronograf/pull/2006): Fix missing alert for duplicate db name
1.  [#2015](https://github.com/influxdata/chronograf/pull/2015): Chronograf shows real status for windows hosts when metrics are saved in non-default db - thank you, @ar7z1!
1.  [#2019](https://github.com/influxdata/chronograf/pull/2006): Fix false error warning for duplicate kapacitor name
1.  [#2018](https://github.com/influxdata/chronograf/pull/2018): Fix unresponsive display options and query builder in dashboards
1.  [#2004](https://github.com/influxdata/chronograf/pull/2004): Fix DE query templates dropdown disappearance
1.  [#2006](https://github.com/influxdata/chronograf/pull/2006): Fix no alert for duplicate db name
1.  [#2015](https://github.com/influxdata/chronograf/pull/2015): Chronograf shows real status for windows hosts when metrics are saved in non-default db - thank you, @ar7z1!
1.  [#2019](https://github.com/influxdata/chronograf/pull/2006): Fix false error warning for duplicate kapacitor name
1.  [#2018](https://github.com/influxdata/chronograf/pull/2018): Fix unresponsive display options and query builder in dashboards
1.  [#1996](https://github.com/influxdata/chronograf/pull/1996): Able to switch InfluxDB sources on a per graph basis

### Features

1.  [#1885](https://github.com/influxdata/chronograf/pull/1885): Add `fill` options to data explorer and dashboard queries
1.  [#1978](https://github.com/influxdata/chronograf/pull/1978): Support editing kapacitor TICKscript
1.  [#1721](https://github.com/influxdata/chronograf/pull/1721): Introduce the TICKscript editor UI
1.  [#1992](https://github.com/influxdata/chronograf/pull/1992): Add .csv download button to data explorer
1.  [#2082](https://github.com/influxdata/chronograf/pull/2082): Add Data Explorer InfluxQL query and location query synchronization, so queries can be shared via a a URL
1.  [#1996](https://github.com/influxdata/chronograf/pull/1996): Able to switch InfluxDB sources on a per graph basis
1.  [#2041](https://github.com/influxdata/chronograf/pull/2041): Add now() as an option in the Dashboard date picker

### UI Improvements

1.  [#2002](https://github.com/influxdata/chronograf/pull/2002): Require a second click when deleting a dashboard cell
1.  [#2002](https://github.com/influxdata/chronograf/pull/2002): Sort database list in Schema Explorer alphabetically
1.  [#2002](https://github.com/influxdata/chronograf/pull/2002): Improve usability of dashboard cell context menus
1.  [#2002](https://github.com/influxdata/chronograf/pull/2002): Move dashboard cell renaming UI into Cell Editor Overlay
1.  [#2040](https://github.com/influxdata/chronograf/pull/2040): Prevent the legend from overlapping graphs at the bottom of the screen
1.  [#2054](https://github.com/influxdata/chronograf/pull/2054): Add a "Plus" icon to every button with an Add or Create action for clarity and consistency
1.  [#2052](https://github.com/influxdata/chronograf/pull/2052): Make hovering over series smoother
1.  [#2071](https://github.com/influxdata/chronograf/pull/2071): Reduce the number of pixels per cell to one point per 3 pixels
1.  [#2072](https://github.com/influxdata/chronograf/pull/2072): Remove tabs from Data Explorer
1.  [#2057](https://github.com/influxdata/chronograf/pull/2057): Improve appearance of placeholder text in inputs
1.  [#2057](https://github.com/influxdata/chronograf/pull/2057): Add ability to use "Default" values in Source Connection form
1.  [#2069](https://github.com/influxdata/chronograf/pull/2069): Display name & port in SourceIndicator tooltip
1.  [#2078](https://github.com/influxdata/chronograf/pull/2078): Improve UX/UI of Kapacitor Rule Builder to be more intuitive
1.  [#2078](https://github.com/influxdata/chronograf/pull/2078): Rename "Measurements" to "Measurements & Tags" in Query Builder

## v1.3.8.0 [2017-09-07]

### Bug Fixes

1.  [#1886](https://github.com/influxdata/chronograf/pull/1886): Fix the limit of 100 alert rules on alert rules page
1.  [#1930](https://github.com/influxdata/chronograf/pull/1930): Fix graphs when y-values are constant
1.  [#1951](https://github.com/influxdata/chronograf/pull/1951): Fix crosshair not being removed when user leaves graph
1.  [#1943](https://github.com/influxdata/chronograf/pull/1943): Fix inability to add kapacitor from source page on fresh install
1.  [#1947](https://github.com/influxdata/chronograf/pull/1947): Fix DataExplorer crashing if a field property is not present in the queryConfig
1.  [#1957](https://github.com/influxdata/chronograf/pull/1957): Fix the max y value of stacked graphs preventing display of the upper bounds of the chart
1.  [#1969](https://github.com/influxdata/chronograf/pull/1969): Fix for delayed selection of template variables using URL query params
1.  [#1982](https://github.com/influxdata/chronograf/pull/1982): Fix return code on meta nodes when raft redirects to leader

### Features

1.  [#1928](https://github.com/influxdata/chronograf/pull/1928): Add prefix, suffix, scale, and other y-axis formatting for cells in dashboards
1.  [#1934](https://github.com/influxdata/chronograf/pull/1934): Update the group by time when zooming in graphs
1.  [#1945](https://github.com/influxdata/chronograf/pull/1945): Add the ability to link directly to presentation mode in dashboards with the `present` boolean query parameter in the URL
1.  [#1969](https://github.com/influxdata/chronograf/pull/1969): Add the ability to select a template variable via a URL parameter

### UI Improvements

1.  [#1933](https://github.com/influxdata/chronograf/pull/1933): Use line-stacked graph type for memory information - thank you, @Joxit!
1.  [#1940](https://github.com/influxdata/chronograf/pull/1940): Improve cell sizes in Admin Database tables
1.  [#1942](https://github.com/influxdata/chronograf/pull/1942): Polish appearance of optional alert parameters in Kapacitor rule builder
1.  [#1944](https://github.com/influxdata/chronograf/pull/1944): Add active state for Status page navbar icon
1.  [#1944](https://github.com/influxdata/chronograf/pull/1944): Improve UX of navigation to a sub-nav item in the navbar
1.  [#1971](https://github.com/influxdata/chronograf/pull/1971): Resolve confusing deadman trigger alert rule UI

## v1.3.7.0 [2017-08-23]

### Features

1.  [#1928](https://github.com/influxdata/chronograf/pull/1928): Add prefix, suffix, scale, and other y-axis formatting

## v1.3.7.0

### Bug Fixes

1.  [#1795](https://github.com/influxdata/chronograf/pull/1795): Fix uptime status on Windows hosts running Telegraf
1.  [#1715](https://github.com/influxdata/chronograf/pull/1715): Chronograf now renders on IE11.
1.  [#1870](https://github.com/influxdata/chronograf/pull/1870): Fix console error for placing prop on div
1.  [#1864](https://github.com/influxdata/chronograf/pull/1864): Fix Write Data form upload button and add `onDragExit` handler
1.  [#1891](https://github.com/influxdata/chronograf/pull/1891): Fix Kapacitor config for PagerDuty via the UI
1.  [#1872](https://github.com/influxdata/chronograf/pull/1872): Prevent stats in the legend from wrapping line

### Features

1.  [#1863](https://github.com/influxdata/chronograf/pull/1863): Improve 'new-sources' server flag example by adding 'type' key

### UI Improvements

1.  [#1862](https://github.com/influxdata/chronograf/pull/1862): Show "Add Graph" button on cells with no queries

## v1.3.6.1 [2017-08-14]

**Upgrade Note** This release (1.3.6.1) fixes a possibly data corruption issue with dashboard cells' graph types. If you upgraded to 1.3.6.0 and visited any dashboard, once you have then upgraded to this release (1.3.6.1) you will need to manually reset the graph type for every cell via the cell's caret --> Edit --> Display Options. If you upgraded directly to 1.3.6.1, you should not experience this issue.

## Bug Fixes

1.  [#1795](https://github.com/influxdata/chronograf/pull/1795): Fix uptime status on Windows hosts running Telegraf
1.  [#1715](https://github.com/influxdata/chronograf/pull/1715): Chronograf now renders on IE11.
1.  [#1870](https://github.com/influxdata/chronograf/pull/1870): Fix console error for placing prop on div
1.  [#1864](https://github.com/influxdata/chronograf/pull/1864): Fix Write Data form upload button and add `onDragExit` handler
1.  [#1866](https://github.com/influxdata/chronograf/pull/1866): Fix missing cell type (and consequently single-stat)
1.  [#1891](https://github.com/influxdata/chronograf/pull/1891): Fix Kapacitor config for PagerDuty via the UI
1.  [#1897](https://github.com/influxdata/chronograf/pull/1897): Fix regression from [#1864](https://github.com/influxdata/chronograf/pull/1864) and redesign drag & drop interaction
1.  [#1872](https://github.com/influxdata/chronograf/pull/1872): Prevent stats in the legend from wrapping line
1.  [#1899](https://github.com/influxdata/chronograf/pull/1899): Fix raw query editor in Data Explorer not using selected time
1.  [#1922](https://github.com/influxdata/chronograf/pull/1922): Fix Safari display issues in the Cell Editor display options
1.  [#1715](https://github.com/influxdata/chronograf/pull/1715): Chronograf now renders on IE11.
1.  [#1866](https://github.com/influxdata/chronograf/pull/1866): Fix missing cell type (and consequently single-stat)
1.  [#1866](https://github.com/influxdata/chronograf/pull/1866): Fix data corruption issue with dashboard graph types
    **Note**: If you upgraded to 1.3.6.0 and visited any dashboard, you will need to manually reset the graph type for every cell via the cell's caret -> Edit -> Display Options.
1.  [#1870](https://github.com/influxdata/chronograf/pull/1870): Fix console error for placing prop on div
1.  [#1845](https://github.com/influxdata/chronograf/pull/1845): Fix inaccessible scroll bar in Data Explorer table
1.  [#1866](https://github.com/influxdata/chronograf/pull/1866): Fix non-persistence of dashboard graph types
1.  [#1872](https://github.com/influxdata/chronograf/pull/1872): Prevent stats in the legend from wrapping line

### Features

1.  [#1863](https://github.com/influxdata/chronograf/pull/1863): Improve 'new-sources' server flag example by adding 'type' key
1.  [#1898](https://github.com/influxdata/chronograf/pull/1898): Add an input and validation to custom time range calendar dropdowns
1.  [#1904](https://github.com/influxdata/chronograf/pull/1904): Add support for selecting template variables with URL params
1.  [#1859](https://github.com/influxdata/chronograf/pull/1859): Add y-axis controls to the API for layouts

### UI Improvements

1.  [#1862](https://github.com/influxdata/chronograf/pull/1862): Show "Add Graph" button on cells with no queries

## v1.3.6.1 [2017-08-14]

**Upgrade Note** This release (1.3.6.1) fixes a possibly data corruption issue with dashboard cells' graph types. If you upgraded to 1.3.6.0 and visited any dashboard, once you have then upgraded to this release (1.3.6.1) you will need to manually reset the graph type for every cell via the cell's caret --> Edit --> Display Options. If you upgraded directly to 1.3.6.1, you should not experience this issue.

### Bug Fixes

1.  [#1845](https://github.com/influxdata/chronograf/pull/1845): Fix inaccessible scroll bar in Data Explorer table
1.  [#1866](https://github.com/influxdata/chronograf/pull/1866): Fix non-persistence of dashboard graph types

### Features

1.  [#1859](https://github.com/influxdata/chronograf/pull/1859): Add y-axis controls to the API for layouts

### UI Improvements

1.  [#1846](https://github.com/influxdata/chronograf/pull/1846): Increase screen real estate of Query Maker in the Cell Editor Overlay

## v1.3.6.0 [2017-08-08]

### Bug Fixes

1.  [#1798](https://github.com/influxdata/chronograf/pull/1798): Fix domain not updating in visualizations when changing time range manually
1.  [#1799](https://github.com/influxdata/chronograf/pull/1799): Prevent console error spam from Dygraph's synchronize method when a dashboard has only one graph
1.  [#1813](https://github.com/influxdata/chronograf/pull/1813): Guarantee UUID for each Alert Table key to prevent dropping items when keys overlap
1.  [#1795](https://github.com/influxdata/chronograf/pull/1795): Fix uptime status on Windows hosts running Telegraf
1.  [#1715](https://github.com/influxdata/chronograf/pull/1715): Chronograf now renders properly on IE11.

### Features

1.  [#1744](https://github.com/influxdata/chronograf/pull/1744): Add a few time range shortcuts to the custom time range menu
1.  [#1714](https://github.com/influxdata/chronograf/pull/1714): Add ability to edit a dashboard graph's y-axis bounds
1.  [#1714](https://github.com/influxdata/chronograf/pull/1714): Add ability to edit a dashboard graph's y-axis label
1.  [#1744](https://github.com/influxdata/chronograf/pull/1744): Add a few pre-set time range selections to the custom time range menu-- be sure to add a sensible GROUP BY
1.  [#1744](https://github.com/influxdata/chronograf/pull/1744): Add a few time range shortcuts to the custom time range menu

### UI Improvements

1.  [#1796](https://github.com/influxdata/chronograf/pull/1796): Add spinner write data modal to indicate data is being written
1.  [#1805](https://github.com/influxdata/chronograf/pull/1805): Fix bar graphs overlapping
1.  [#1805](https://github.com/influxdata/chronograf/pull/1805): Assign a series consistent coloring when it appears in multiple cells
1.  [#1800](https://github.com/influxdata/chronograf/pull/1800): Increase size of line protocol manual entry in Data Explorer's Write Data overlay
1.  [#1812](https://github.com/influxdata/chronograf/pull/1812): Improve error message when request for Status Page News Feed fails
1.  [#1858](https://github.com/influxdata/chronograf/pull/1858): Provide affirmative UI choice for 'auto' in DisplayOptions with new toggle-based component

## v1.3.5.0 [2017-07-27]

### Bug Fixes

1.  [#1708](https://github.com/influxdata/chronograf/pull/1708): Fix z-index issue in dashboard cell context menu
1.  [#1752](https://github.com/influxdata/chronograf/pull/1752): Clarify BoltPath server flag help text by making example the default path
1.  [#1703](https://github.com/influxdata/chronograf/pull/1703): Fix cell name cancel not reverting to original name
1.  [#1751](https://github.com/influxdata/chronograf/pull/1751): Fix typo that may have affected PagerDuty node creation in Kapacitor
1.  [#1756](https://github.com/influxdata/chronograf/pull/1756): Prevent 'auto' GROUP BY as option in Kapacitor rule builder when applying a function to a field
1.  [#1773](https://github.com/influxdata/chronograf/pull/1773): Prevent clipped buttons in Rule Builder, Data Explorer, and Configuration pages
1.  [#1776](https://github.com/influxdata/chronograf/pull/1776): Fix JWT for the write path
1.  [#1777](https://github.com/influxdata/chronograf/pull/1777): Disentangle client Kapacitor rule creation from Data Explorer query creation

### Features

1.  [#1717](https://github.com/influxdata/chronograf/pull/1717): View server generated TICKscripts
1.  [#1681](https://github.com/influxdata/chronograf/pull/1681): Add the ability to select Custom Time Ranges in the Hostpages, Data Explorer, and Dashboards
1.  [#1752](https://github.com/influxdata/chronograf/pull/1752): Clarify BoltPath server flag help text by making example the default path
1.  [#1738](https://github.com/influxdata/chronograf/pull/1738): Add shared secret JWT authorization to InfluxDB
1.  [#1724](https://github.com/influxdata/chronograf/pull/1724): Add Pushover alert support
1.  [#1762](https://github.com/influxdata/chronograf/pull/1762): Restore all supported Kapacitor services when creating rules, and add most optional message parameters
1.  [#1681](https://github.com/influxdata/chronograf/pull/1681): Add the ability to select Custom Time Ranges in the Hostpages, Data Explorer, and Dashboards.
1.  [#1717](https://github.com/influxdata/chronograf/pull/1717): View server generated TICKscripts

### UI Improvements

1.  [#1707](https://github.com/influxdata/chronograf/pull/1707): Polish alerts table in status page to wrap text less
1.  [#1770](https://github.com/influxdata/chronograf/pull/1770): Specify that version is for Chronograf on Configuration page
1.  [#1779](https://github.com/influxdata/chronograf/pull/1779): Move custom time range indicator on cells into corner when in presentation mode
1.  [#1779](https://github.com/influxdata/chronograf/pull/1779): Highlight legend "Snip" toggle when active

## v1.3.4.0 [2017-07-10]

### Bug Fixes

1.  [#1612](https://github.com/influxdata/chronograf/pull/1612): Disallow writing to \_internal in the Data Explorer
1.  [#1655](https://github.com/influxdata/chronograf/pull/1655): Add more than one color to Line+Stat graphs
1.  [#1688](https://github.com/influxdata/chronograf/pull/1688): Fix updating Retention Policies in single-node InfluxDB instances
1.  [#1689](https://github.com/influxdata/chronograf/pull/1689): Lock the width of Template Variable dropdown menus to the size of their longest option

### Features

1.  [#1645](https://github.com/influxdata/chronograf/pull/1645): Add Auth0 as a supported OAuth2 provider
1.  [#1660](https://github.com/influxdata/chronograf/pull/1660): Add ability to add custom links to User menu via server CLI or ENV vars
1.  [#1660](https://github.com/influxdata/chronograf/pull/1660): Allow users to configure custom links on startup that will appear under the User menu in the sidebar
1.  [#1674](https://github.com/influxdata/chronograf/pull/1674): Add support for Auth0 organizations
1.  [#1695](https://github.com/influxdata/chronograf/pull/1695): Allow users to configure InfluxDB and Kapacitor sources on startup

### UI Improvements

1.  [#1644](https://github.com/influxdata/chronograf/pull/1644): Redesign Alerts History table on Status Page to have sticky headers
1.  [#1581](https://github.com/influxdata/chronograf/pull/1581): Refresh Template Variable values on Dashboard page load
1.  [#1655](https://github.com/influxdata/chronograf/pull/1655): Display current version of Chronograf at the bottom of Configuration page
1.  [#1655](https://github.com/influxdata/chronograf/pull/1655): Redesign Dashboards table and sort them alphabetically
1.  [#1655](https://github.com/influxdata/chronograf/pull/1655): Bring design of navigation sidebar in line with Branding Documentation

## v1.3.3.3 [2017-06-21]

### Bug Fixes

1.  [1651](https://github.com/influxdata/chronograf/pull/1651): Add back in x and y axes and revert some style changes on Line + Single Stat graphs

## v1.3.3.2 [2017-06-21]

## v1.3.3.3 [2017-06-21]

### Bug Fixes

1.  [1651](https://github.com/influxdata/chronograf/pull/1651): Add back in x and y axes and revert some style changes on Line + Single Stat graphs

## v1.3.3.2 [2017-06-21]

### Bug Fixes

1.  [1650](https://github.com/influxdata/chronograf/pull/1650): Fix broken cpu reporting on hosts page and normalize InfluxQL

## v1.3.3.1 [2017-06-21]

### Bug Fixes

1.  [#1641](https://github.com/influxdata/chronograf/pull/1641): Fix enable / disable being out of sync on Kapacitor Rules Page

### Features

1.  [#1647](https://github.com/influxdata/chronograf/pull/1647): Add file uploader to Data Explorer for write protocol

### UI Improvements

1.  [#1642](https://github.com/influxdata/chronograf/pull/1642): Do not prefix basepath to external link for news feed

## v1.3.3.0 [2017-06-19]

### Bug Fixes

1.  [#1512](https://github.com/influxdata/chronograf/pull/1512): Prevent legend from flowing over window bottom bound
1.  [#1600](https://github.com/influxdata/chronograf/pull/1600): Prevent Kapacitor configurations from having the same name
1.  [#1600](https://github.com/influxdata/chronograf/pull/1600): Limit Kapacitor configuration names to 33 characters to fix display bug
1.  [#1622](https://github.com/influxdata/chronograf/pull/1622): Use function selector grid in Kapacitor rule builder query maker instead of dropdown

### Features

1.  [#1512](https://github.com/influxdata/chronograf/pull/1512): Synchronize vertical crosshair at same time across all graphs in a dashboard
1.  [#1609](https://github.com/influxdata/chronograf/pull/1609): Add automatic GROUP BY (time) functionality to dashboards
1.  [#1608](https://github.com/influxdata/chronograf/pull/1608): Add a Status Page with Recent Alerts bar graph, Recent Alerts table, News Feed, and Getting Started widgets

### UI Improvements

1.  [#1512](https://github.com/influxdata/chronograf/pull/1512): When dashboard time range is changed, reset graphs that are zoomed in
1.  [#1599](https://github.com/influxdata/chronograf/pull/1599): Bar graph option added to dashboard
1.  [#1600](https://github.com/influxdata/chronograf/pull/1600): Redesign source management table to be more intuitive
1.  [#1600](https://github.com/influxdata/chronograf/pull/1600): Redesign Line + Single Stat cells to appear more like a sparkline, and improve legibility
1.  [#1639](https://github.com/influxdata/chronograf/pull/1639): Improve graph synchronization performance

## v1.3.2.1 [2017-06-06]

### Bug Fixes

1.  [#1594](https://github.com/influxdata/chronograf/pull/1594): Restore Line + Single Stat styles

## v1.3.2.0 [2017-06-05]

### Bug Fixes

1.  [#1530](https://github.com/influxdata/chronograf/pull/1530): Update the query config's field ordering to always match the input query
1.  [#1535](https://github.com/influxdata/chronograf/pull/1535): Allow users to add functions to existing Kapacitor rules
1.  [#1564](https://github.com/influxdata/chronograf/pull/1564): Fix logout menu item regression
1.  [#1562](https://github.com/influxdata/chronograf/pull/1562): Fix InfluxQL parsing with multiple tag values for a tag key
1.  [#1582](https://github.com/influxdata/chronograf/pull/1582): Fix load localStorage and warning UX on fresh Chronograf install
1.  [#1584](https://github.com/influxdata/chronograf/pull/1584): Show submenus when the alert notification is present

### Features

1.  [#1537](https://github.com/influxdata/chronograf/pull/1537): Add UI to the Data Explorer for [writing data to InfluxDB](https://docs.influxdata.com/chronograf/latest/guides/transition-web-admin-interface/#writing-data)

### UI Improvements

1.  [#1508](https://github.com/influxdata/chronograf/pull/1508): Make the enter and escape keys perform as expected when renaming dashboards
1.  [#1524](https://github.com/influxdata/chronograf/pull/1524): Improve copy on the Kapacitor configuration page
1.  [#1549](https://github.com/influxdata/chronograf/pull/1549): Reset graph zoom when the user selects a new time range
1.  [#1544](https://github.com/influxdata/chronograf/pull/1544): Upgrade to new version of Influx Theme, and remove excess stylesheets
1.  [#1567](https://github.com/influxdata/chronograf/pull/1567): Replace the user icon with a solid style
1.  [#1561](https://github.com/influxdata/chronograf/pull/1561): Disable query save in cell editor mode if the query does not have a database, measurement, and field
1.  [#1575](https://github.com/influxdata/chronograf/pull/1575): Improve UX of applying functions to fields in the query builder
1.  [#1560](https://github.com/influxdata/chronograf/pull/1560): Apply mean to fields by default

## v1.3.1.0 [2017-05-22]

### Release notes

In versions 1.3.1+, installing a new version of Chronograf automatically clears the localStorage settings.

### Bug Fixes

1.  [#1450](https://github.com/influxdata/chronograf/pull/1450): Fix infinite spinner when `/chronograf` is a [basepath](https://docs.influxdata.com/chronograf/v1.3/administration/configuration/#p-basepath)
1.  [#1472](https://github.com/influxdata/chronograf/pull/1472): Remove the query templates dropdown from dashboard cell editor mode
1.  [#1458](https://github.com/influxdata/chronograf/pull/1458): New versions of Chronograf automatically clear localStorage settings
1.  [#1464](https://github.com/influxdata/chronograf/pull/1464): Fix the backwards sort arrows in table column headers
1.  [#1464](https://github.com/influxdata/chronograf/pull/1464): Fix the loading spinner on graphs
1.  [#1485](https://github.com/influxdata/chronograf/pull/1485): Filter out any template variable values that are empty, whitespace, or duplicates
1.  [#1484](https://github.com/influxdata/chronograf/pull/1484): Allow user to select SingleStat as Visualization Type before adding any queries and continue to be able to click Add Query
1.  [#1349](https://github.com/influxdata/chronograf/pull/1349): Add query for windows uptime
1.  [#1484](https://github.com/influxdata/chronograf/pull/1484): Allow users to click the add query button after selecting singleStat as the [visualization type](https://docs.influxdata.com/chronograf/v1.3/troubleshooting/frequently-asked-questions/#what-visualization-types-does-chronograf-support)
1.  [#1349](https://github.com/influxdata/chronograf/pull/1349): Add a query for windows uptime - thank you, @brianbaker!

### Features

1.  [#1477](https://github.com/influxdata/chronograf/pull/1477): Add log [event handler](https://docs.influxdata.com/chronograf/v1.3/troubleshooting/frequently-asked-questions/#what-kapacitor-event-handlers-are-supported-in-chronograf) - thank you, @mpchadwick!
1.  [#1491](https://github.com/influxdata/chronograf/pull/1491): Update Go (golang) vendoring to dep and committed vendor directory
1.  [#1500](https://github.com/influxdata/chronograf/pull/1500): Add autocomplete functionality to [template variable](https://docs.influxdata.com/chronograf/v1.3/guides/dashboard-template-variables/) dropdowns

### UI Improvements

1.  [#1451](https://github.com/influxdata/chronograf/pull/1451): Refactor scrollbars to support non-webkit browsers
1.  [#1453](https://github.com/influxdata/chronograf/pull/1453): Increase the query builder's default height in cell editor mode and in the data explorer
1.  [#1453](https://github.com/influxdata/chronograf/pull/1453): Give QueryMaker a greater initial height than Visualization
1.  [#1475](https://github.com/influxdata/chronograf/pull/1475): Add ability to toggle visibility of the Template Control Bar
1.  [#1464](https://github.com/influxdata/chronograf/pull/1464): Make the [template variables](https://docs.influxdata.com/chronograf/v1.3/guides/dashboard-template-variables/) manager more space efficient
1.  [#1464](https://github.com/influxdata/chronograf/pull/1464): Add page spinners to pages that did not have them
1.  [#1464](https://github.com/influxdata/chronograf/pull/1464): Denote which source is connected in the sources table
1.  [#1464](https://github.com/influxdata/chronograf/pull/1464): Make the logout button consistent with design
1.  [#1478](https://github.com/influxdata/chronograf/pull/1478): Use milliseconds in the InfluxDB dashboard instead of nanoseconds
1.  [#1498](https://github.com/influxdata/chronograf/pull/1498): Notify users when local settings are cleared

## v1.3.0 [2017-05-09]

### Bug Fixes

1.  [#1364](https://github.com/influxdata/chronograf/pull/1364): Fix the link to home when using the `--basepath` option
1.  [#1370](https://github.com/influxdata/chronograf/pull/1370): Remove the notification to login on the login page
1.  [#1376](https://github.com/influxdata/chronograf/pull/1376): Support queries that perform math on functions
1.  [#1399](https://github.com/influxdata/chronograf/pull/1399): Prevent the creation of blank template variables
1.  [#1406](https://github.com/influxdata/chronograf/pull/1406): Ensure thresholds for Kapacitor Rule Alerts appear on page load
1.  [#1412](https://github.com/influxdata/chronograf/pull/1412): Update the Kapacitor configuration page when the configuration changes
1.  [#1407](https://github.com/influxdata/chronograf/pull/1407): Fix Authentication when using Chronograf with a set `basepath`
1.  [#1417](https://github.com/influxdata/chronograf/pull/1417): Support escaping from presentation mode in Safari
1.  [#1365](https://github.com/influxdata/chronograf/pull/1365): Show red indicator on Hosts Page for an offline host
1.  [#1379](https://github.com/influxdata/chronograf/pull/1379): Re-implement level colors on the alerts page
1.  [#1433](https://github.com/influxdata/chronograf/pull/1433): Fix router bug introduced by upgrading to react-router v3.0
1.  [#1435](https://github.com/influxdata/chronograf/pull/1435): Show legend on Line+Stat visualization type
1.  [#1436](https://github.com/influxdata/chronograf/pull/1436): Prevent queries with `:dashboardTime:` from breaking the query builder

### Features

1.  [#1382](https://github.com/influxdata/chronograf/pull/1382): Add line-protocol proxy for InfluxDB/InfluxEnterprise Cluster data sources
1.  [#1391](https://github.com/influxdata/chronograf/pull/1391): Add `:dashboardTime:` to support cell-specific time ranges on dashboards
1.  [#1201](https://github.com/influxdata/chronograf/pull/1201): Add support for enabling and disabling TICKscripts that were created outside Chronograf
1.  [#1401](https://github.com/influxdata/chronograf/pull/1401): Allow users to delete Kapacitor configurations

### UI Improvements

1.  [#1378](https://github.com/influxdata/chronograf/pull/1378): Save user-provided relative time ranges in cells
1.  [#1373](https://github.com/influxdata/chronograf/pull/1373): Improve how cell legends and options appear on dashboards
1.  [#1385](https://github.com/influxdata/chronograf/pull/1385): Combine the measurements and tags columns in the Data Explorer and implement a new design for applying functions to fields
1.  [#602](https://github.com/influxdata/chronograf/pull/602): Normalize the terminology in Chronograf
1.  [#1392](https://github.com/influxdata/chronograf/pull/1392): Make overlays full-screen
1.  [#1395](https://github.com/influxdata/chronograf/pull/1395):Change the default global time range to past 1 hour
1.  [#1439](https://github.com/influxdata/chronograf/pull/1439): Add Source Indicator icon to the Configuration and Admin pages

## v1.2.0-beta10 [2017-04-28]

### Bug Fixes

1.  [#1337](https://github.com/influxdata/chronograf/pull/1337): Add support for blank hostnames on the Host List page
1.  [#1340](https://github.com/influxdata/chronograf/pull/1340): Fix case where the Explorer and cell editor falsely assumed there was no active query
1.  [#1338](https://github.com/influxdata/chronograf/pull/1338): Require url and name when adding a new source
1.  [#1348](https://github.com/influxdata/chronograf/pull/1348): Fix broken `Add Kapacitor` link on the Alerts page - thank you, @nickysemenza

### Features

1.  [#1154](https://github.com/influxdata/chronograf/issues/1154): Add template variables to Chronograf's customized dashboards
1.  [#1351](https://github.com/influxdata/chronograf/pull/1351): Add a canned dashboard for [phpfpm](https://github.com/influxdata/telegraf/tree/master/plugins/inputs/phpfpm) - thank you, @nickysemenza

### UI Improvements

1.  [#1335](https://github.com/influxdata/chronograf/pull/1335): Improve UX for sanitized Kapacitor event handler settings
1.  [#1342](https://github.com/influxdata/chronograf/pull/1342): Fix DB Management's abrupt database sort; only sort databases after refresh/returning to page
1.  [#1344](https://github.com/influxdata/chronograf/pull/1344): Remove the empty, default Kubernetes dashboard
1.  [#1340](https://github.com/influxdata/chronograf/pull/1340): Automatically switch to table view the query is a meta query

## v1.2.0-beta9 [2017-04-21]

### Bug Fixes

1.  [#1257](https://github.com/influxdata/chronograf/issues/1257): Fix function selection in the query builder
1.  [#1244](https://github.com/influxdata/chronograf/pull/1244): Fix the environment variable name for Google client secret
1.  [#1269](https://github.com/influxdata/chronograf/issues/1269): Add more functionality to the explorer's query generation process
1.  [#1318](https://github.com/influxdata/chronograf/issues/1318): Fix JWT refresh for auth-durations of zero and less than five minutes
1.  [#1332](https://github.com/influxdata/chronograf/pull/1332): Remove table toggle from dashboard visualization
1.  [#1335](https://github.com/influxdata/chronograf/pull/1335): Improve UX for sanitized kapacitor settings

### Features

1.  [#1292](https://github.com/influxdata/chronograf/pull/1292): Introduce Template Variable Manager
1.  [#1232](https://github.com/influxdata/chronograf/pull/1232): Fuse the query builder and raw query editor
1.  [#1265](https://github.com/influxdata/chronograf/pull/1265): Refactor the router to use auth and force /login route when auth expires
1.  [#1286](https://github.com/influxdata/chronograf/pull/1286): Add refreshing JWTs for authentication
1.  [#1316](https://github.com/influxdata/chronograf/pull/1316): Add templates API scoped within a dashboard
1.  [#1311](https://github.com/influxdata/chronograf/pull/1311): Display currently selected values in TVControlBar
1.  [#1315](https://github.com/influxdata/chronograf/pull/1315): Send selected TV values to proxy
1.  [#1302](https://github.com/influxdata/chronograf/pull/1302): Add support for multiple Kapacitors per InfluxDB source

### UI Improvements

1.  [#1259](https://github.com/influxdata/chronograf/pull/1259): Add a default display for empty dashboard
1.  [#1258](https://github.com/influxdata/chronograf/pull/1258): Display Kapacitor alert endpoint options as radio button group
1.  [#1321](https://github.com/influxdata/chronograf/pull/1321): Add yellow color to UI, Query Editor warnings are now appropriately colored

## v1.2.0-beta8 [2017-04-07]

### Bug Fixes

1.  [#1104](https://github.com/influxdata/chronograf/pull/1104): Fix Windows hosts on the host list page
1.  [#1125](https://github.com/influxdata/chronograf/pull/1125): Show cell name when editing dashboard cells
1.  [#1134](https://github.com/influxdata/chronograf/pull/1134): Fix Enterprise Kapacitor authentication
1.  [#1142](https://github.com/influxdata/chronograf/pull/1142): Fix Telegram Kapacitor configuration to display the correct disableNotification setting
1.  [#1124](https://github.com/influxdata/chronograf/pull/1124): Fix broken graph spinner in the explorer and when editing dashboard cells
1.  [#1124](https://github.com/influxdata/chronograf/pull/1124): Fix obscured legends in dashboards
1.  [#1149](https://github.com/influxdata/chronograf/pull/1149): Exit presentation mode on dashboards when using the browser back button
1.  [#1152](https://github.com/influxdata/chronograf/pull/1152): Widen single column results in the explorer
1.  [#1164](https://github.com/influxdata/chronograf/pull/1164): Restore ability to save raw queries to a dashboard cell
1.  [#1115](https://github.com/influxdata/chronograf/pull/1115): Fix `--basepath` issue where content would fail to render under certain circumstances
1.  [#1173](https://github.com/influxdata/chronograf/pull/1173): Actually save emails in Kapacitor alerts
1.  [#1178](https://github.com/influxdata/chronograf/pull/1178): Ensure Safari renders the explorer and CellEditorOverlay correctly
1.  [#1182](https://github.com/influxdata/chronograf/pull/1182): Fix empty tags for non-default retention policies
1.  [#1179](https://github.com/influxdata/chronograf/pull/1179): Render databases without retention policies on the admin page
1.  [#1128](https://github.com/influxdata/chronograf/pull/1128): Fix dashboard cell repositioning 👻
1.  [#1189](https://github.com/influxdata/chronograf/pull/1189): Improve dashboard cell renaming UX
1.  [#1202](https://github.com/influxdata/chronograf/pull/1202): Fix server returning unquoted InfluxQL keyword identifiers (e.g. `mean(count)`)
1.  [#1203](https://github.com/influxdata/chronograf/pull/1203): Fix redirect with authentication in Chronograf for InfluxEnterprise
1.  [#1095](https://github.com/influxdata/chronograf/pull/1095): Restore the logout button
1.  [#1209](https://github.com/influxdata/chronograf/pull/1209): Ask for the HipChat subdomain instead of the entire HipChat URL in the HipChat Kapacitor configuration
1.  [#1223](https://github.com/influxdata/chronograf/pull/1223): Use vhost as Chronograf's proxy to Kapacitor
1.  [#1205](https://github.com/influxdata/chronograf/pull/1205): Allow initial source to be an InfluxEnterprise source

### Features

1.  [#1112](https://github.com/influxdata/chronograf/pull/1112): Add ability to delete a dashboard
1.  [#1120](https://github.com/influxdata/chronograf/pull/1120): Allow admins to update user passwords
1.  [#1129](https://github.com/influxdata/chronograf/pull/1129): Allow InfluxDB and Kapacitor configuration via environment vars or CLI options
1.  [#1130](https://github.com/influxdata/chronograf/pull/1130): Add loading spinner to the alert history page
1.  [#1168](https://github.com/influxdata/chronograf/pull/1168): Expand support for `--basepath` on some load balancers
1.  [#1204](https://github.com/influxdata/chronograf/pull/1204): Add Slack channel per Kapacitor alert rule configuration
1.  [#1119](https://github.com/influxdata/chronograf/pull/1119): Add new auth duration CLI option; add client heartbeat
1.  [#1207](https://github.com/influxdata/chronograf/pull/1207): Add support for custom OAuth2 providers
1.  [#1212](https://github.com/influxdata/chronograf/pull/1212): Add meta query templates and loading animation to the RawQueryEditor
1.  [#1221](https://github.com/influxdata/chronograf/pull/1221): Remove the default query from empty cells on dashboards
1.  [#1101](https://github.com/influxdata/chronograf/pull/1101): Compress InfluxQL responses with gzip

### UI Improvements

1.  [#1132](https://github.com/influxdata/chronograf/pull/1132): Show blue strip next to active tab on the sidebar
1.  [#1135](https://github.com/influxdata/chronograf/pull/1135): Clarify Kapacitor alert configuration for Telegram
1.  [#1137](https://github.com/influxdata/chronograf/pull/1137): Clarify Kapacitor alert configuration for HipChat
1.  [#1136](https://github.com/influxdata/chronograf/pull/1136): Remove series highlighting in line graphs
1.  [#1124](https://github.com/influxdata/chronograf/pull/1124): Polish UI:
    - Polish dashboard cell drag interaction
    - Use Hover-To-Reveal UI pattern in all tables
    - Clarify source Indicator & Graph Tips
    - Improve DB Management page UI
1.  [#1187](https://github.com/influxdata/chronograf/pull/1187): Replace kill query confirmation modal with confirm buttons
1.  [#1185](https://github.com/influxdata/chronograf/pull/1185): Alphabetically sort databases and retention policies on the admin page
1.  [#1199](https://github.com/influxdata/chronograf/pull/1199): Move rename cell functionality to cell dropdown menu
1.  [#1211](https://github.com/influxdata/chronograf/pull/1211): Reverse the positioning of the graph visualization and the query builder on the Data Explorer page
1.  [#1222](https://github.com/influxdata/chronograf/pull/1222): Isolate cell repositioning to just those affected by adding a new cell

## v1.2.0-beta7 [2017-03-28]

### Bug Fixes

1.  [#1008](https://github.com/influxdata/chronograf/issues/1008): Fix unexpected redirection to create sources page when deleting a source
1.  [#1067](https://github.com/influxdata/chronograf/issues/1067): Fix issue creating retention policies
1.  [#1068](https://github.com/influxdata/chronograf/issues/1068): Fix issue deleting databases
1.  [#1078](https://github.com/influxdata/chronograf/issues/1078): Fix cell resizing in dashboards
1.  [#1070](https://github.com/influxdata/chronograf/issues/1070): Save GROUP BY tag(s) clauses on dashboards
1.  [#1086](https://github.com/influxdata/chronograf/issues/1086): Fix validation for deleting databases

### Features

### UI Improvements

1.  [#1092](https://github.com/influxdata/chronograf/pull/1092): Persist and render Dashboard Cell groupby queries

## v1.2.0-beta6 [2017-03-24]

### Bug Fixes

1.  [#1065](https://github.com/influxdata/chronograf/pull/1065): Add functionality to the `save` and `cancel` buttons on editable dashboards
2.  [#1069](https://github.com/influxdata/chronograf/pull/1069): Make graphs on pre-created dashboards un-editable
3.  [#1085](https://github.com/influxdata/chronograf/pull/1085): Make graphs resizable again
4.  [#1087](https://github.com/influxdata/chronograf/pull/1087): Hosts page now displays proper loading, host count, and error messages.

### Features

1.  [#1056](https://github.com/influxdata/chronograf/pull/1056): Add ability to add a dashboard cell
2.  [#1020](https://github.com/influxdata/chronograf/pull/1020): Allow users to edit cell names on dashboards
3.  [#1015](https://github.com/influxdata/chronograf/pull/1015): Add ability to edit a dashboard cell
4.  [#832](https://github.com/influxdata/chronograf/issues/832): Add a database and retention policy management page
5.  [#1035](https://github.com/influxdata/chronograf/pull/1035): Add ability to move and edit queries between raw InfluxQL mode and Query Builder mode

### UI Improvements

## v1.2.0-beta5 [2017-03-10]

### Bug Fixes

1.  [#936](https://github.com/influxdata/chronograf/pull/936): Fix leaking sockets for InfluxQL queries
2.  [#967](https://github.com/influxdata/chronograf/pull/967): Fix flash of empty graph on auto-refresh when no results were previously returned from a query
3.  [#968](https://github.com/influxdata/chronograf/issue/968): Fix wrong database used in dashboards

### Features

1.  [#993](https://github.com/influxdata/chronograf/pull/993): Add Admin page for managing users, roles, and permissions for [OSS InfluxDB](https://github.com/influxdata/influxdb) and InfluxData's [Enterprise](https://docs.influxdata.com/enterprise/v1.2/) product
2.  [#993](https://github.com/influxdata/chronograf/pull/993): Add Query Management features including the ability to view active queries and stop queries

### UI Improvements

1.  [#989](https://github.com/influxdata/chronograf/pull/989) Add a canned dashboard for mesos
2.  [#993](https://github.com/influxdata/chronograf/pull/993): Improve the multi-select dropdown
3.  [#993](https://github.com/influxdata/chronograf/pull/993): Provide better error information to users

## v1.2.0-beta4 [2017-02-24]

### Bug Fixes

1.  [#882](https://github.com/influxdata/chronograf/pull/882): Fix y-axis graph padding
2.  [#907](https://github.com/influxdata/chronograf/pull/907): Fix react-router warning
3.  [#926](https://github.com/influxdata/chronograf/pull/926): Fix Kapacitor RuleGraph display

### Features

1.  [#873](https://github.com/influxdata/chronograf/pull/873): Add [TLS](https://github.com/influxdata/chronograf/blob/master/docs/tls.md) support
2.  [#885](https://github.com/influxdata/chronograf/issues/885): Add presentation mode to the dashboard page
3.  [#891](https://github.com/influxdata/chronograf/issues/891): Make dashboard visualizations draggable
4.  [#892](https://github.com/influxdata/chronograf/issues/891): Make dashboard visualizations resizable
5.  [#893](https://github.com/influxdata/chronograf/issues/893): Persist dashboard visualization position
6.  [#922](https://github.com/influxdata/chronograf/issues/922): Additional OAuth2 support for [Heroku](https://github.com/influxdata/chronograf/blob/master/docs/auth.md#heroku) and [Google](https://github.com/influxdata/chronograf/blob/master/docs/auth.md#google)
7.  [#781](https://github.com/influxdata/chronograf/issues/781): Add global auto-refresh dropdown to all graph dashboards

### UI Improvements

1.  [#905](https://github.com/influxdata/chronograf/pull/905): Make scroll bar thumb element bigger
2.  [#917](https://github.com/influxdata/chronograf/pull/917): Simplify the sidebar
3.  [#920](https://github.com/influxdata/chronograf/pull/920): Display stacked and step plot graph types
4.  [#851](https://github.com/influxdata/chronograf/pull/851): Add configuration for [InfluxEnterprise](https://portal.influxdata.com/) meta nodes
5.  [#916](https://github.com/influxdata/chronograf/pull/916): Dynamically scale font size based on resolution

## v1.2.0-beta3 [2017-02-15]

### Bug Fixes

1.  [#879](https://github.com/influxdata/chronograf/pull/879): Fix several Kapacitor configuration page state bugs: [#875](https://github.com/influxdata/chronograf/issues/875), [#876](https://github.com/influxdata/chronograf/issues/876), [#878](https://github.com/influxdata/chronograf/issues/878)
2.  [#872](https://github.com/influxdata/chronograf/pull/872): Fix incorrect data source response

### Features

1.  [#896](https://github.com/influxdata/chronograf/pull/896) Add more docker stats

## v1.2.0-beta2 [2017-02-10]

### Bug Fixes

1.  [#865](https://github.com/influxdata/chronograf/issues/865): Support for String fields compare Kapacitor rules in Chronograf UI

### Features

1.  [#838](https://github.com/influxdata/chronograf/issues/838): Add [detail node](https://docs.influxdata.com/kapacitor/latest/nodes/alert_node/#details) to Kapacitor alerts
2.  [#847](https://github.com/influxdata/chronograf/issues/847): Enable and disable Kapacitor alerts from the alert manager page
3.  [#853](https://github.com/influxdata/chronograf/issues/853): Update builds to use yarn over npm install
4.  [#860](https://github.com/influxdata/chronograf/issues/860): Add gzip encoding and caching of static assets to server
5.  [#864](https://github.com/influxdata/chronograf/issues/864): Add support to Kapacitor rule alert configuration for:
    - HTTP
    - TCP
    - Exec
    - SMTP
    - Alerta

### UI Improvements

1.  [#822](https://github.com/influxdata/chronograf/issues/822): Simplify and improve the layout of the Data Explorer
    - The Data Explorer's intention and purpose has always been the ad hoc and ephemeral exploration of your schema and data.
      The concept of `Exploration` sessions and `Panels` betrayed this initial intention. The DE turned into a "poor man's"
      dashboarding tool. In turn, this introduced complexity in the code and the UI. In the future if I want to save, manipulate,
      and view multiple visualizations this will be done more efficiently and effectively in our dashboarding solution.

## v1.2.0-beta1 [2017-01-27]

### Bug Fixes

1.  [#788](https://github.com/influxdata/chronograf/pull/788): Fix missing fields in data explorer when using non-default retention policy
2.  [#774](https://github.com/influxdata/chronograf/issues/774): Fix gaps in layouts for hosts

### Features

1.  [#779](https://github.com/influxdata/chronograf/issues/779): Add layout for telegraf's diskio system plugin
2.  [#810](https://github.com/influxdata/chronograf/issues/810): Add layout for telegraf's net system plugin
3.  [#811](https://github.com/influxdata/chronograf/issues/811): Add layout for telegraf's procstat plugin
4.  [#737](https://github.com/influxdata/chronograf/issues/737): Add GUI for OpsGenie kapacitor alert service
5.  [#814](https://github.com/influxdata/chronograf/issues/814): Allows Chronograf to be mounted under any arbitrary URL path using the `--basepath` flag.

## v1.1.0-beta6 [2017-01-13]

### Bug Fixes

1.  [#748](https://github.com/influxdata/chronograf/pull/748): Fix missing kapacitors on source index page
2.  [#755](https://github.com/influxdata/chronograf/pull/755): Fix kapacitor basic auth proxying
3.  [#704](https://github.com/influxdata/chronograf/issues/704): Fix RPM and DEB install script and systemd unit file

### Features

1.  [#660](https://github.com/influxdata/chronograf/issues/660): Add option to accept any certificate from InfluxDB
2.  [#733](https://github.com/influxdata/chronograf/pull/733): Add optional Github organization membership checks to authentication
3.  [#564](https://github.com/influxdata/chronograf/issues/564): Add RabbitMQ pre-canned layout
4.  [#706](https://github.com/influxdata/chronograf/issues/706): Alerts on threshold where value is inside of range
5.  [#707](https://github.com/influxdata/chronograf/issues/707): Alerts on threshold where value is outside of range
6.  [#772](https://github.com/influxdata/chronograf/pull/772): Add X-Chronograf-Version header to all requests

### UI Improvements

1.  [#766](https://github.com/influxdata/chronograf/pull/766): Add click-to-insert functionality to rule message templates

## v1.1.0-beta5 [2017-01-05]

### Bug Fixes

1.  [#693](https://github.com/influxdata/chronograf/issues/693): Fix corrupted MongoDB pre-canned layout
2.  [#714](https://github.com/influxdata/chronograf/issues/714): Relative rules check data in the wrong direction
3.  [#718](https://github.com/influxdata/chronograf/issues/718): Fix bug that stopped apps from displaying

## v1.1.0-beta4 [2016-12-30]

### Features

1.  [#691](https://github.com/influxdata/chronograf/issues/691): Add server-side dashboard API
2.  [#709](https://github.com/influxdata/chronograf/pull/709): Add kapacitor range alerting to API
3.  [#672](https://github.com/influxdata/chronograf/pull/672): Added visual indicator for down hosts
4.  [#612](https://github.com/influxdata/chronograf/issues/612): Add dashboard menu

### Bug Fixes

1.  [679](https://github.com/influxdata/chronograf/issues/679): Fix version display

## v1.1.0-beta3 [2016-12-16]

### Features

1.  [#610](https://github.com/influxdata/chronograf/issues/610): Add ability to edit raw text queries in the Data Explorer

### UI Improvements

1.  [#688](https://github.com/influxdata/chronograf/issues/688): Add ability to visually distinguish queries in the Data Explorer
1.  [#618](https://github.com/influxdata/chronograf/issues/618): Add measurement name and field key to the query tab in the Data Explorer
1.  [#698](https://github.com/influxdata/chronograf/issues/698): Add color differentiation for Kapacitor alert levels
1.  [#698](https://github.com/influxdata/chronograf/issues/698): Clarify an empty Kapacitor configuration on the InfluxDB Sources page
1.  [#676](https://github.com/influxdata/chronograf/issues/676): Streamline the function selector in the Data Explorer

### Bug Fixes

1.  [#652](https://github.com/influxdata/chronograf/issues/652),[#670](https://github.com/influxdata/chronograf/issues/670): Allow text selecting in text box inputs
2.  [#679](https://github.com/influxdata/chronograf/issues/679): Add version information to the nightly builds
3.  [#675](https://github.com/influxdata/chronograf/issues/675): Fix user flow for Kapacitor connect

## v1.1.0-beta2 [2016-12-09]

### Features

1.  [#624](https://github.com/influxdata/chronograf/issues/624): Add time range selection to kapacitor alert rules
1.  Update Go to 1.7.4

### Bug Fixes

1.  [#664](https://github.com/influxdata/chronograf/issues/664): Fix Content-Type of single-page app to always be text/html
1.  [#671](https://github.com/influxdata/chronograf/issues/671): Fix multiple influxdb source freezing page

## v1.1.0-beta1 [2016-12-06]

### Layouts

1.  [#575](https://github.com/influxdata/chronograf/issues/556): Varnish Layout
2.  [#535](https://github.com/influxdata/chronograf/issues/535): Elasticsearch Layout

### Features

1.  [#565](https://github.com/influxdata/chronograf/issues/565) [#246](https://github.com/influxdata/chronograf/issues/246) [#234](https://github.com/influxdata/chronograf/issues/234) [#311](https://github.com/influxdata/chronograf/issues/311) Github Oauth login
2.  [#487](https://github.com/influxdata/chronograf/issues/487): Warn users if they are using a kapacitor instance that is configured to use an influxdb instance that does not match the current source
3.  [#597](https://github.com/influxdata/chronograf/issues/597): Filter host by series tags
4.  [#568](https://github.com/influxdata/chronograf/issues/568): [#569](https://github.com/influxdata/chronograf/issues/569): Add support for multiple y-axis, labels, and ranges
5.  [#605](https://github.com/influxdata/chronograf/issues/605): Singlestat visualization type in host view
6.  [#607](https://github.com/influxdata/chronograf/issues/607): Singlestat and line graph visualization type in host view

### Bug Fixes

1.  [#536](https://github.com/influxdata/chronograf/issues/536) Redirect the user to the kapacitor config screen if they are attempting to view or edit alerts without a configured kapacitor
2.  [#539](https://github.com/influxdata/chronograf/issues/539) Zoom works only on the first graph of a layout
3.  [#494](https://github.com/influxdata/chronograf/issues/494) Layouts should only be displayed when the measurement is present
4.  [#588](https://github.com/influxdata/chronograf/issues/588) Unable to connect to source
5.  [#586](https://github.com/influxdata/chronograf/issues/586) Allow telegraf database in non-default locations
6.  [#542](https://github.com/influxdata/chronograf/issues/542) Graphs in layouts do not show up in the order of the layout definition
7.  [#574](https://github.com/influxdata/chronograf/issues/574): Fix broken graphs on Postgres Layouts by adding aggregates
8.  [#644](https://github.com/influxdata/chronograf/pull/644): Fix bug that stopped apps from displaying
9.  [#510](https://github.com/influxdata/chronograf/issues/510): Fix connect button

## v1.1-alpha [2016-11-14]

### Release Notes

This is the initial alpha release of Chronograf 1.1.<|MERGE_RESOLUTION|>--- conflicted
+++ resolved
@@ -1,6 +1,5 @@
 ## v1.7.16
-<<<<<<< HEAD
-=======
+## v1.7.16
 
 ### Bug Fixes
 
@@ -18,7 +17,6 @@
 1. [5324](https://github.com/influxdata/chronograf/pull/5324): Pin to latest minor go version; make Docker build process more robust
 
 ## v1.7.15
->>>>>>> ca6aaca1
 
 ### Bug Fixes
 
