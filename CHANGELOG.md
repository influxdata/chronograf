--- conflicted
+++ resolved
@@ -1,14 +1,12 @@
 ## unreleased
 
-<<<<<<< HEAD
 ### Features
 
 1. [#6073](https://github.com/influxdata/chronograf/pull/6073): Possibility to specify OAuth logout endpoint to logout from OAuth Identity provider.
-=======
+
 ### Other
 
 1. [#6074](https://github.com/influxdata/chronograf/pull/6074): Upgrade golang to 1.20.13.
->>>>>>> fe31114e
 
 ## v1.10.2 [2023-10-20]
 
