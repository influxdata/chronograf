--- conflicted
+++ resolved
@@ -6,11 +6,8 @@
 
 ### Other
 
-<<<<<<< HEAD
 1. [#5560](https://github.com/influxdata/chronograf/pull/5560): Upgrade Dockerfile to use Alpine 3.12
-=======
 1. [#5552] (https://github.com/influxdata/chronograf/pull/5552): Make MySQL protoboard more useful by using derivatives for counter values
->>>>>>> 5da1edf2
 
 ## v1.8.5 [2020-07-08]
 
