## v1.2.0 [unreleased]

### Bug Fixes
  1. [#1104](https://github.com/influxdata/chronograf/pull/1104): Fix windows hosts on host list
  1. [#1125](https://github.com/influxdata/chronograf/pull/1125): Fix visualizations not showing graph name
  1. [#1133](https://github.com/influxdata/chronograf/issues/1133): Fix Enterprise Kapacitor authentication.
  1. [#1142](https://github.com/influxdata/chronograf/issues/1142): Fix Kapacitor Telegram config to display correct disableNotification setting
  1. [#1097](https://github.com/influxdata/chronograf/issues/1097): Fix broken graph spinner in the Data Explorer & Dashboard Cell Edit
  1. [#1106](https://github.com/influxdata/chronograf/issues/1106): Fix obscured legends in dashboards
  1. [#1051](https://github.com/influxdata/chronograf/issues/1051): Exit presentation mode when using the browser back button
  1. [#1123](https://github.com/influxdata/chronograf/issues/1123): Widen single column results in data explorer
  1. [#1164](https://github.com/influxdata/chronograf/pull/1164): Restore ability to save raw queries to a Dashboard Cell
  1. [#1115](https://github.com/influxdata/chronograf/pull/1115): Fix Basepath issue where content would fail to render under certain circumstances
  1. [#1173](https://github.com/influxdata/chronograf/pull/1173): Fix saving email in Kapacitor alerts
  1. [#979](https://github.com/influxdata/chronograf/issues/979): Fix empty tags for non-default retention policies
  1. [#1179](https://github.com/influxdata/chronograf/pull/1179): Admin Databases Page will render a database without retention policies

### Features
  1. [#1112](https://github.com/influxdata/chronograf/pull/1112): Add ability to delete a dashboard
  1. [#1120](https://github.com/influxdata/chronograf/pull/1120): Allow users to update user passwords.
  1. [#1129](https://github.com/influxdata/chronograf/pull/1129): Allow InfluxDB and Kapacitor configuration via ENV vars or CLI options
  1. [#1130](https://github.com/influxdata/chronograf/pull/1130): Add loading spinner to Alert History page.
  1. [#1168](https://github.com/influxdata/chronograf/issue/1168): Expand support for --basepath on some load balancers

### UI Improvements
  1. [#1101](https://github.com/influxdata/chronograf/pull/1101): Compress InfluxQL responses with gzip
  1. [#1132](https://github.com/influxdata/chronograf/pull/1132): All sidebar items show activity with a blue strip
  1. [#1135](https://github.com/influxdata/chronograf/pull/1135): Clarify Kapacitor Alert configuration for Telegram
  1. [#1137](https://github.com/influxdata/chronograf/pull/1137): Clarify Kapacitor Alert configuration for HipChat
  1. [#1079](https://github.com/influxdata/chronograf/issues/1079): Remove series highlighting in line graphs
  1. [#1124](https://github.com/influxdata/chronograf/pull/1124): Polished dashboard cell drag interaction, use Hover-To-Reveal UI pattern in all tables, Source Indicator & Graph Tips are no longer misleading, and aesthetic improvements to the DB Management page
<<<<<<< HEAD
  1. [#1187](https://github.com/influxdata/chronograf/pull/1187): Replace Kill Query confirmation modal with ConfirmButtons
=======
  1. [#1185](https://github.com/influxdata/chronograf/pull/1185): Alphabetically sort Admin Database Page
>>>>>>> 8e0dfa43

## v1.2.0-beta7 [2017-03-28]
### Bug Fixes
  1. [#1008](https://github.com/influxdata/chronograf/issues/1008): Fix unexpected redirection to create sources page when deleting a source
  1. [#1067](https://github.com/influxdata/chronograf/issues/1067): Fix issue creating retention policies
  1. [#1068](https://github.com/influxdata/chronograf/issues/1068): Fix issue deleting databases
  1. [#1078](https://github.com/influxdata/chronograf/issues/1078): Fix cell resizing in dashboards
  1. [#1070](https://github.com/influxdata/chronograf/issues/1070): Save GROUP BY tag(s) clauses on dashboards
  1. [#1086](https://github.com/influxdata/chronograf/issues/1086): Fix validation for deleting databases

### Features
### UI Improvements
  1. [#1092](https://github.com/influxdata/chronograf/pull/1092): Persist and render Dashboard Cell groupby queries

### UI Improvements

## v1.2.0-beta6 [2017-03-24]

### Bug Fixes
  1. [#1065](https://github.com/influxdata/chronograf/pull/1065): Add functionality to the `save` and `cancel` buttons on editable dashboards
  2. [#1069](https://github.com/influxdata/chronograf/pull/1069): Make graphs on pre-created dashboards un-editable
  3. [#1085](https://github.com/influxdata/chronograf/pull/1085): Make graphs resizable again
  4. [#1087](https://github.com/influxdata/chronograf/pull/1087): Hosts page now displays proper loading, host count, and error messages.

### Features
  1. [#1056](https://github.com/influxdata/chronograf/pull/1056): Add ability to add a dashboard cell
  2. [#1020](https://github.com/influxdata/chronograf/pull/1020): Allow users to edit cell names on dashboards
  3. [#1015](https://github.com/influxdata/chronograf/pull/1015): Add ability to edit a dashboard cell
  4. [#832](https://github.com/influxdata/chronograf/issues/832): Add a database and retention policy management page
  5. [#1035](https://github.com/influxdata/chronograf/pull/1035): Add ability to move and edit queries between raw InfluxQL mode and Query Builder mode

### UI Improvements

## v1.2.0-beta5 [2017-03-10]

### Bug Fixes
  1. [#936](https://github.com/influxdata/chronograf/pull/936): Fix leaking sockets for InfluxQL queries
  2. [#967](https://github.com/influxdata/chronograf/pull/967): Fix flash of empty graph on auto-refresh when no results were previously returned from a query
  3. [#968](https://github.com/influxdata/chronograf/issue/968): Fix wrong database used in dashboards

### Features
  1. [#993](https://github.com/influxdata/chronograf/pull/993): Add Admin page for managing users, roles, and permissions for [OSS InfluxDB](https://github.com/influxdata/influxdb) and InfluxData's [Enterprise](https://docs.influxdata.com/enterprise/v1.2/) product
  2. [#993](https://github.com/influxdata/chronograf/pull/993): Add Query Management features including the ability to view active queries and stop queries

### UI Improvements
  1. [#989](https://github.com/influxdata/chronograf/pull/989) Add a canned dashboard for mesos
  2. [#993](https://github.com/influxdata/chronograf/pull/993): Improve the multi-select dropdown
  3. [#993](https://github.com/influxdata/chronograf/pull/993): Provide better error information to users

## v1.2.0-beta4 [2017-02-24]

### Bug Fixes
  1. [#882](https://github.com/influxdata/chronograf/pull/882): Fix y-axis graph padding
  2. [#907](https://github.com/influxdata/chronograf/pull/907): Fix react-router warning
  3. [#926](https://github.com/influxdata/chronograf/pull/926): Fix Kapacitor RuleGraph display

### Features
  1. [#873](https://github.com/influxdata/chronograf/pull/873): Add [TLS](https://github.com/influxdata/chronograf/blob/master/docs/tls.md) support
  2. [#885](https://github.com/influxdata/chronograf/issues/885): Add presentation mode to the dashboard page
  3. [#891](https://github.com/influxdata/chronograf/issues/891): Make dashboard visualizations draggable
  4. [#892](https://github.com/influxdata/chronograf/issues/891): Make dashboard visualizations resizable
  5. [#893](https://github.com/influxdata/chronograf/issues/893): Persist dashboard visualization position
  6. [#922](https://github.com/influxdata/chronograf/issues/922): Additional OAuth2 support for [Heroku](https://github.com/influxdata/chronograf/blob/master/docs/auth.md#heroku) and [Google](https://github.com/influxdata/chronograf/blob/master/docs/auth.md#google)
  7. [#781](https://github.com/influxdata/chronograf/issues/781): Add global auto-refresh dropdown to all graph dashboards

### UI Improvements
  1. [#905](https://github.com/influxdata/chronograf/pull/905): Make scroll bar thumb element bigger
  2. [#917](https://github.com/influxdata/chronograf/pull/917): Simplify the sidebar
  3. [#920](https://github.com/influxdata/chronograf/pull/920): Display stacked and step plot graph types
  4. [#851](https://github.com/influxdata/chronograf/pull/851): Add configuration for [InfluxEnterprise](https://portal.influxdata.com/) meta nodes
  5. [#916](https://github.com/influxdata/chronograf/pull/916): Dynamically scale font size based on resolution

## v1.2.0-beta3 [2017-02-15]

### Bug Fixes
  1. [#879](https://github.com/influxdata/chronograf/pull/879): Fix several Kapacitor configuration page state bugs: [#875](https://github.com/influxdata/chronograf/issues/875), [#876](https://github.com/influxdata/chronograf/issues/876), [#878](https://github.com/influxdata/chronograf/issues/878)
  2. [#872](https://github.com/influxdata/chronograf/pull/872): Fix incorrect data source response

### Features
  1. [#896](https://github.com/influxdata/chronograf/pull/896) Add more docker stats

## v1.2.0-beta2 [2017-02-10]

### Bug Fixes
  1. [#865](https://github.com/influxdata/chronograf/issues/865): Support for String fields compare Kapacitor rules in Chronograf UI

### Features
  1. [#838](https://github.com/influxdata/chronograf/issues/838): Add [detail node](https://docs.influxdata.com/kapacitor/latest/nodes/alert_node/#details) to Kapacitor alerts
  2. [#847](https://github.com/influxdata/chronograf/issues/847): Enable and disable Kapacitor alerts from the alert manager page
  3. [#853](https://github.com/influxdata/chronograf/issues/853): Update builds to use yarn over npm install
  4. [#860](https://github.com/influxdata/chronograf/issues/860): Add gzip encoding and caching of static assets to server
  5. [#864](https://github.com/influxdata/chronograf/issues/864): Add support to Kapacitor rule alert configuration for:
    - HTTP
    - TCP
    - Exec
    - SMTP
    - Alerta

### UI Improvements
  1. [#822](https://github.com/influxdata/chronograf/issues/822): Simplify and improve the layout of the Data Explorer
    - The Data Explorer's intention and purpose has always been the ad hoc and ephemeral exploration of your schema and data.
      The concept of `Exploration` sessions and `Panels` betrayed this initial intention. The DE turned into a "poor man's"
      dashboarding tool. In turn, this introduced complexity in the code and the UI. In the future if I want to save, manipulate,
      and view multiple visualizations this will be done more efficiently and effectively in our dashboarding solution.

## v1.2.0-beta1 [2017-01-27]

### Bug Fixes
  1. [#788](https://github.com/influxdata/chronograf/pull/788): Fix missing fields in data explorer when using non-default retention policy
  2. [#774](https://github.com/influxdata/chronograf/issues/774): Fix gaps in layouts for hosts

### Features
  1. [#779](https://github.com/influxdata/chronograf/issues/779): Add layout for telegraf's diskio system plugin
  2. [#810](https://github.com/influxdata/chronograf/issues/810): Add layout for telegraf's net system plugin
  3. [#811](https://github.com/influxdata/chronograf/issues/811): Add layout for telegraf's procstat plugin
  4. [#737](https://github.com/influxdata/chronograf/issues/737): Add GUI for OpsGenie kapacitor alert service
  5. [#814](https://github.com/influxdata/chronograf/issues/814): Allows Chronograf to be mounted under any arbitrary URL path using the `--basepath` flag.

## v1.1.0-beta6 [2017-01-13]
### Bug Fixes
  1. [#748](https://github.com/influxdata/chronograf/pull/748): Fix missing kapacitors on source index page
  2. [#755](https://github.com/influxdata/chronograf/pull/755): Fix kapacitor basic auth proxying
  3. [#704](https://github.com/influxdata/chronograf/issues/704): Fix RPM and DEB install script and systemd unit file

### Features
  1. [#660](https://github.com/influxdata/chronograf/issues/660): Add option to accept any certificate from InfluxDB
  2. [#733](https://github.com/influxdata/chronograf/pull/733): Add optional Github organization membership checks to authentication
  3. [#564](https://github.com/influxdata/chronograf/issues/564): Add RabbitMQ pre-canned layout
  4. [#706](https://github.com/influxdata/chronograf/issues/706): Alerts on threshold where value is inside of range
  5. [#707](https://github.com/influxdata/chronograf/issues/707): Alerts on threshold where value is outside of range
  6. [#772](https://github.com/influxdata/chronograf/pull/772): Add X-Chronograf-Version header to all requests

### UI Improvements
  1. [#766](https://github.com/influxdata/chronograf/pull/766): Add click-to-insert functionality to rule message templates

## v1.1.0-beta5 [2017-01-05]

### Bug Fixes
  1. [#693](https://github.com/influxdata/chronograf/issues/693): Fix corrupted MongoDB pre-canned layout
  2. [#714](https://github.com/influxdata/chronograf/issues/714): Relative rules check data in the wrong direction
  3. [#718](https://github.com/influxdata/chronograf/issues/718): Fix bug that stopped apps from displaying

## v1.1.0-beta4 [2016-12-30]

### Features
  1. [#691](https://github.com/influxdata/chronograf/issues/691): Add server-side dashboard API
  2. [#709](https://github.com/influxdata/chronograf/pull/709): Add kapacitor range alerting to API
  3. [#672](https://github.com/influxdata/chronograf/pull/672): Added visual indicator for down hosts
  4. [#612](https://github.com/influxdata/chronograf/issues/612): Add dashboard menu

### Bug Fixes
  1. [679](https://github.com/influxdata/chronograf/issues/679): Fix version display

## v1.1.0-beta3 [2016-12-16]

### Features
  1. [#610](https://github.com/influxdata/chronograf/issues/610): Add ability to edit raw text queries in the Data Explorer

### UI Improvements
  1. [#688](https://github.com/influxdata/chronograf/issues/688): Add ability to visually distinguish queries in the Data Explorer
  1. [#618](https://github.com/influxdata/chronograf/issues/618): Add measurement name and field key to the query tab in the Data Explorer
  1. [#698](https://github.com/influxdata/chronograf/issues/698): Add color differentiation for Kapacitor alert levels
  1. [#698](https://github.com/influxdata/chronograf/issues/698): Clarify an empty Kapacitor configuration on the InfluxDB Sources page
  1. [#676](https://github.com/influxdata/chronograf/issues/676): Streamline the function selector in the Data Explorer

### Bug Fixes
  1. [#652](https://github.com/influxdata/chronograf/issues/652),[#670](https://github.com/influxdata/chronograf/issues/670): Allow text selecting in text box inputs
  2. [#679](https://github.com/influxdata/chronograf/issues/679): Add version information to the nightly builds
  3. [#675](https://github.com/influxdata/chronograf/issues/675): Fix user flow for Kapacitor connect

## v1.1.0-beta2 [2016-12-09]

### Features
  1. [#624](https://github.com/influxdata/chronograf/issues/624): Add time range selection to kapacitor alert rules
  1. Update Go to 1.7.4

### Bug Fixes
  1. [#664](https://github.com/influxdata/chronograf/issues/664): Fix Content-Type of single-page app to always be text/html
  1. [#671](https://github.com/influxdata/chronograf/issues/671): Fix multiple influxdb source freezing page

## v1.1.0-beta1 [2016-12-06]
### Layouts
  1. [#575](https://github.com/influxdata/chronograf/issues/556): Varnish Layout
  2. [#535](https://github.com/influxdata/chronograf/issues/535): Elasticsearch Layout

### Features
  1. [#565](https://github.com/influxdata/chronograf/issues/565) [#246](https://github.com/influxdata/chronograf/issues/246) [#234](https://github.com/influxdata/chronograf/issues/234) [#311](https://github.com/influxdata/chronograf/issues/311) Github Oauth login
  2. [#487](https://github.com/influxdata/chronograf/issues/487): Warn users if they are using a kapacitor instance that is configured to use an influxdb instance that does not match the current source
  3. [#597](https://github.com/influxdata/chronograf/issues/597): Filter host by series tags
  4. [#568](https://github.com/influxdata/chronograf/issues/568): [#569](https://github.com/influxdata/chronograf/issues/569): Add support for multiple y-axis, labels, and ranges
  5. [#605](https://github.com/influxdata/chronograf/issues/605): Singlestat visualization type in host view
  5. [#607](https://github.com/influxdata/chronograf/issues/607): Singlestat and line graph visualization type in host view

### Bug Fixes
  1. [#536](https://github.com/influxdata/chronograf/issues/536) Redirect the user to the kapacitor config screen if they are attempting to view or edit alerts without a configured kapacitor
  2. [#539](https://github.com/influxdata/chronograf/issues/539) Zoom works only on the first graph of a layout
  3. [#494](https://github.com/influxdata/chronograf/issues/494) Layouts should only be displayed when the measurement is present
  4. [#588](https://github.com/influxdata/chronograf/issues/588) Unable to connect to source
  5. [#586](https://github.com/influxdata/chronograf/issues/586) Allow telegraf database in non-default locations
  6. [#542](https://github.com/influxdata/chronograf/issues/542) Graphs in layouts do not show up in the order of the layout definition
  7. [#574](https://github.com/influxdata/chronograf/issues/574): Fix broken graphs on Postgres Layouts by adding aggregates
  8. [#644](https://github.com/influxdata/chronograf/pull/644): Fix bug that stopped apps from displaying
  9. [#510](https://github.com/influxdata/chronograf/issues/510): Fix connect button

## v1.1-alpha [2016-11-14]

### Release Notes

This is the initial alpha release of Chronograf 1.1.<|MERGE_RESOLUTION|>--- conflicted
+++ resolved
@@ -29,11 +29,8 @@
   1. [#1137](https://github.com/influxdata/chronograf/pull/1137): Clarify Kapacitor Alert configuration for HipChat
   1. [#1079](https://github.com/influxdata/chronograf/issues/1079): Remove series highlighting in line graphs
   1. [#1124](https://github.com/influxdata/chronograf/pull/1124): Polished dashboard cell drag interaction, use Hover-To-Reveal UI pattern in all tables, Source Indicator & Graph Tips are no longer misleading, and aesthetic improvements to the DB Management page
-<<<<<<< HEAD
   1. [#1187](https://github.com/influxdata/chronograf/pull/1187): Replace Kill Query confirmation modal with ConfirmButtons
-=======
   1. [#1185](https://github.com/influxdata/chronograf/pull/1185): Alphabetically sort Admin Database Page
->>>>>>> 8e0dfa43
 
 ## v1.2.0-beta7 [2017-03-28]
 ### Bug Fixes
