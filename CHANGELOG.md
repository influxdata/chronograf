## v1.2.0 [unreleased]

### Bug Fixes
### Features
### UI Improvements
<<<<<<< HEAD
  1. [#1259](https://github.com/influxdata/chronograf/pull/1259): Add default display for empty dashboard
=======
  1. [#1258](https://github.com/influxdata/chronograf/pull/1258): Display Kapacitor alert endpoint options as radio button group
>>>>>>> d50374c7

## v1.2.0-beta8 [2017-04-07]

### Bug Fixes
  1. [#1104](https://github.com/influxdata/chronograf/pull/1104): Fix Windows hosts on the host list page
  1. [#1125](https://github.com/influxdata/chronograf/pull/1125): Show cell name when editing dashboard cells
  1. [#1134](https://github.com/influxdata/chronograf/pull/1134): Fix Enterprise Kapacitor authentication
  1. [#1142](https://github.com/influxdata/chronograf/pull/1142): Fix Telegram Kapacitor configuration to display the correct disableNotification setting
  1. [#1124](https://github.com/influxdata/chronograf/pull/1124): Fix broken graph spinner in the explorer and when editing dashboard cells
  1. [#1124](https://github.com/influxdata/chronograf/pull/1124): Fix obscured legends in dashboards
  1. [#1149](https://github.com/influxdata/chronograf/pull/1149): Exit presentation mode on dashboards when using the browser back button
  1. [#1152](https://github.com/influxdata/chronograf/pull/1152): Widen single column results in the explorer
  1. [#1164](https://github.com/influxdata/chronograf/pull/1164): Restore ability to save raw queries to a dashboard cell
  1. [#1115](https://github.com/influxdata/chronograf/pull/1115): Fix `--basepath` issue where content would fail to render under certain circumstances
  1. [#1173](https://github.com/influxdata/chronograf/pull/1173): Actually save emails in Kapacitor alerts
  1. [#1178](https://github.com/influxdata/chronograf/pull/1178): Ensure Safari renders the explorer and CellEditorOverlay correctly
  1. [#1182](https://github.com/influxdata/chronograf/pull/1182): Fix empty tags for non-default retention policies
  1. [#1179](https://github.com/influxdata/chronograf/pull/1179): Render databases without retention policies on the admin page
  1. [#1128](https://github.com/influxdata/chronograf/pull/1128): Fix dashboard cell repositioning 👻
  1. [#1189](https://github.com/influxdata/chronograf/pull/1189): Improve dashboard cell renaming UX
  1. [#1202](https://github.com/influxdata/chronograf/pull/1202): Fix server returning unquoted InfluxQL keyword identifiers (e.g. `mean(count)`)
  1. [#1203](https://github.com/influxdata/chronograf/pull/1203): Fix redirect with authentication in Chronograf for InfluxEnterprise
  1. [#1095](https://github.com/influxdata/chronograf/pull/1095): Restore the logout button
  1. [#1209](https://github.com/influxdata/chronograf/pull/1209): Ask for the HipChat subdomain instead of the entire HipChat URL in the HipChat Kapacitor configuration
  1. [#1223](https://github.com/influxdata/chronograf/pull/1223): Use vhost as Chronograf's proxy to Kapacitor
  1. [#1205](https://github.com/influxdata/chronograf/pull/1205): Allow initial source to be an InfluxEnterprise source
  1. [#1244](https://github.com/influxdata/chronograf/pull/1244): Fix env var name for Google client secret

### Features
  1. [#1112](https://github.com/influxdata/chronograf/pull/1112): Add ability to delete a dashboard
  1. [#1120](https://github.com/influxdata/chronograf/pull/1120): Allow admins to update user passwords
  1. [#1129](https://github.com/influxdata/chronograf/pull/1129): Allow InfluxDB and Kapacitor configuration via environment vars or CLI options
  1. [#1130](https://github.com/influxdata/chronograf/pull/1130): Add loading spinner to the alert history page
  1. [#1168](https://github.com/influxdata/chronograf/pull/1168): Expand support for `--basepath` on some load balancers
  1. [#1204](https://github.com/influxdata/chronograf/pull/1204): Add Slack channel per Kapacitor alert rule configuration
  1. [#1119](https://github.com/influxdata/chronograf/pull/1119): Add new auth duration CLI option; add client heartbeat
  1. [#1207](https://github.com/influxdata/chronograf/pull/1207): Add support for custom OAuth2 providers
  1. [#1212](https://github.com/influxdata/chronograf/pull/1212): Add meta query templates and loading animation to the RawQueryEditor
  1. [#1221](https://github.com/influxdata/chronograf/pull/1221): Remove the default query from empty cells on dashboards
  1. [#1101](https://github.com/influxdata/chronograf/pull/1101): Compress InfluxQL responses with gzip

### UI Improvements
  1. [#1132](https://github.com/influxdata/chronograf/pull/1132): Show blue strip next to active tab on the sidebar
  1. [#1135](https://github.com/influxdata/chronograf/pull/1135): Clarify Kapacitor alert configuration for Telegram
  1. [#1137](https://github.com/influxdata/chronograf/pull/1137): Clarify Kapacitor alert configuration for HipChat
  1. [#1136](https://github.com/influxdata/chronograf/pull/1136): Remove series highlighting in line graphs
  1. [#1124](https://github.com/influxdata/chronograf/pull/1124): Polish UI:
    * Polish dashboard cell drag interaction
    * Use Hover-To-Reveal UI pattern in all tables
    * Clarify source Indicator & Graph Tips
    * Improve DB Management page UI
  1. [#1187](https://github.com/influxdata/chronograf/pull/1187): Replace kill query confirmation modal with confirm buttons
  1. [#1185](https://github.com/influxdata/chronograf/pull/1185): Alphabetically sort databases and retention policies on the admin page
  1. [#1199](https://github.com/influxdata/chronograf/pull/1199): Move rename cell functionality to cell dropdown menu
  1. [#1211](https://github.com/influxdata/chronograf/pull/1211): Reverse the positioning of the graph visualization and the query builder on the Data Explorer page
  1. [#1222](https://github.com/influxdata/chronograf/pull/1222): Isolate cell repositioning to just those affected by adding a new cell

## v1.2.0-beta7 [2017-03-28]
### Bug Fixes
  1. [#1008](https://github.com/influxdata/chronograf/issues/1008): Fix unexpected redirection to create sources page when deleting a source
  1. [#1067](https://github.com/influxdata/chronograf/issues/1067): Fix issue creating retention policies
  1. [#1068](https://github.com/influxdata/chronograf/issues/1068): Fix issue deleting databases
  1. [#1078](https://github.com/influxdata/chronograf/issues/1078): Fix cell resizing in dashboards
  1. [#1070](https://github.com/influxdata/chronograf/issues/1070): Save GROUP BY tag(s) clauses on dashboards
  1. [#1086](https://github.com/influxdata/chronograf/issues/1086): Fix validation for deleting databases

### Features

### UI Improvements
  1. [#1092](https://github.com/influxdata/chronograf/pull/1092): Persist and render Dashboard Cell groupby queries


## v1.2.0-beta6 [2017-03-24]

### Bug Fixes
  1. [#1065](https://github.com/influxdata/chronograf/pull/1065): Add functionality to the `save` and `cancel` buttons on editable dashboards
  2. [#1069](https://github.com/influxdata/chronograf/pull/1069): Make graphs on pre-created dashboards un-editable
  3. [#1085](https://github.com/influxdata/chronograf/pull/1085): Make graphs resizable again
  4. [#1087](https://github.com/influxdata/chronograf/pull/1087): Hosts page now displays proper loading, host count, and error messages.

### Features
  1. [#1056](https://github.com/influxdata/chronograf/pull/1056): Add ability to add a dashboard cell
  2. [#1020](https://github.com/influxdata/chronograf/pull/1020): Allow users to edit cell names on dashboards
  3. [#1015](https://github.com/influxdata/chronograf/pull/1015): Add ability to edit a dashboard cell
  4. [#832](https://github.com/influxdata/chronograf/issues/832): Add a database and retention policy management page
  5. [#1035](https://github.com/influxdata/chronograf/pull/1035): Add ability to move and edit queries between raw InfluxQL mode and Query Builder mode

### UI Improvements

## v1.2.0-beta5 [2017-03-10]

### Bug Fixes
  1. [#936](https://github.com/influxdata/chronograf/pull/936): Fix leaking sockets for InfluxQL queries
  2. [#967](https://github.com/influxdata/chronograf/pull/967): Fix flash of empty graph on auto-refresh when no results were previously returned from a query
  3. [#968](https://github.com/influxdata/chronograf/issue/968): Fix wrong database used in dashboards

### Features
  1. [#993](https://github.com/influxdata/chronograf/pull/993): Add Admin page for managing users, roles, and permissions for [OSS InfluxDB](https://github.com/influxdata/influxdb) and InfluxData's [Enterprise](https://docs.influxdata.com/enterprise/v1.2/) product
  2. [#993](https://github.com/influxdata/chronograf/pull/993): Add Query Management features including the ability to view active queries and stop queries

### UI Improvements
  1. [#989](https://github.com/influxdata/chronograf/pull/989) Add a canned dashboard for mesos
  2. [#993](https://github.com/influxdata/chronograf/pull/993): Improve the multi-select dropdown
  3. [#993](https://github.com/influxdata/chronograf/pull/993): Provide better error information to users

## v1.2.0-beta4 [2017-02-24]

### Bug Fixes
  1. [#882](https://github.com/influxdata/chronograf/pull/882): Fix y-axis graph padding
  2. [#907](https://github.com/influxdata/chronograf/pull/907): Fix react-router warning
  3. [#926](https://github.com/influxdata/chronograf/pull/926): Fix Kapacitor RuleGraph display

### Features
  1. [#873](https://github.com/influxdata/chronograf/pull/873): Add [TLS](https://github.com/influxdata/chronograf/blob/master/docs/tls.md) support
  2. [#885](https://github.com/influxdata/chronograf/issues/885): Add presentation mode to the dashboard page
  3. [#891](https://github.com/influxdata/chronograf/issues/891): Make dashboard visualizations draggable
  4. [#892](https://github.com/influxdata/chronograf/issues/891): Make dashboard visualizations resizable
  5. [#893](https://github.com/influxdata/chronograf/issues/893): Persist dashboard visualization position
  6. [#922](https://github.com/influxdata/chronograf/issues/922): Additional OAuth2 support for [Heroku](https://github.com/influxdata/chronograf/blob/master/docs/auth.md#heroku) and [Google](https://github.com/influxdata/chronograf/blob/master/docs/auth.md#google)
  7. [#781](https://github.com/influxdata/chronograf/issues/781): Add global auto-refresh dropdown to all graph dashboards

### UI Improvements
  1. [#905](https://github.com/influxdata/chronograf/pull/905): Make scroll bar thumb element bigger
  2. [#917](https://github.com/influxdata/chronograf/pull/917): Simplify the sidebar
  3. [#920](https://github.com/influxdata/chronograf/pull/920): Display stacked and step plot graph types
  4. [#851](https://github.com/influxdata/chronograf/pull/851): Add configuration for [InfluxEnterprise](https://portal.influxdata.com/) meta nodes
  5. [#916](https://github.com/influxdata/chronograf/pull/916): Dynamically scale font size based on resolution

## v1.2.0-beta3 [2017-02-15]

### Bug Fixes
  1. [#879](https://github.com/influxdata/chronograf/pull/879): Fix several Kapacitor configuration page state bugs: [#875](https://github.com/influxdata/chronograf/issues/875), [#876](https://github.com/influxdata/chronograf/issues/876), [#878](https://github.com/influxdata/chronograf/issues/878)
  2. [#872](https://github.com/influxdata/chronograf/pull/872): Fix incorrect data source response

### Features
  1. [#896](https://github.com/influxdata/chronograf/pull/896) Add more docker stats

## v1.2.0-beta2 [2017-02-10]

### Bug Fixes
  1. [#865](https://github.com/influxdata/chronograf/issues/865): Support for String fields compare Kapacitor rules in Chronograf UI

### Features
  1. [#838](https://github.com/influxdata/chronograf/issues/838): Add [detail node](https://docs.influxdata.com/kapacitor/latest/nodes/alert_node/#details) to Kapacitor alerts
  2. [#847](https://github.com/influxdata/chronograf/issues/847): Enable and disable Kapacitor alerts from the alert manager page
  3. [#853](https://github.com/influxdata/chronograf/issues/853): Update builds to use yarn over npm install
  4. [#860](https://github.com/influxdata/chronograf/issues/860): Add gzip encoding and caching of static assets to server
  5. [#864](https://github.com/influxdata/chronograf/issues/864): Add support to Kapacitor rule alert configuration for:
    - HTTP
    - TCP
    - Exec
    - SMTP
    - Alerta

### UI Improvements
  1. [#822](https://github.com/influxdata/chronograf/issues/822): Simplify and improve the layout of the Data Explorer
    - The Data Explorer's intention and purpose has always been the ad hoc and ephemeral exploration of your schema and data.
      The concept of `Exploration` sessions and `Panels` betrayed this initial intention. The DE turned into a "poor man's"
      dashboarding tool. In turn, this introduced complexity in the code and the UI. In the future if I want to save, manipulate,
      and view multiple visualizations this will be done more efficiently and effectively in our dashboarding solution.

## v1.2.0-beta1 [2017-01-27]

### Bug Fixes
  1. [#788](https://github.com/influxdata/chronograf/pull/788): Fix missing fields in data explorer when using non-default retention policy
  2. [#774](https://github.com/influxdata/chronograf/issues/774): Fix gaps in layouts for hosts

### Features
  1. [#779](https://github.com/influxdata/chronograf/issues/779): Add layout for telegraf's diskio system plugin
  2. [#810](https://github.com/influxdata/chronograf/issues/810): Add layout for telegraf's net system plugin
  3. [#811](https://github.com/influxdata/chronograf/issues/811): Add layout for telegraf's procstat plugin
  4. [#737](https://github.com/influxdata/chronograf/issues/737): Add GUI for OpsGenie kapacitor alert service
  5. [#814](https://github.com/influxdata/chronograf/issues/814): Allows Chronograf to be mounted under any arbitrary URL path using the `--basepath` flag.

## v1.1.0-beta6 [2017-01-13]
### Bug Fixes
  1. [#748](https://github.com/influxdata/chronograf/pull/748): Fix missing kapacitors on source index page
  2. [#755](https://github.com/influxdata/chronograf/pull/755): Fix kapacitor basic auth proxying
  3. [#704](https://github.com/influxdata/chronograf/issues/704): Fix RPM and DEB install script and systemd unit file

### Features
  1. [#660](https://github.com/influxdata/chronograf/issues/660): Add option to accept any certificate from InfluxDB
  2. [#733](https://github.com/influxdata/chronograf/pull/733): Add optional Github organization membership checks to authentication
  3. [#564](https://github.com/influxdata/chronograf/issues/564): Add RabbitMQ pre-canned layout
  4. [#706](https://github.com/influxdata/chronograf/issues/706): Alerts on threshold where value is inside of range
  5. [#707](https://github.com/influxdata/chronograf/issues/707): Alerts on threshold where value is outside of range
  6. [#772](https://github.com/influxdata/chronograf/pull/772): Add X-Chronograf-Version header to all requests

### UI Improvements
  1. [#766](https://github.com/influxdata/chronograf/pull/766): Add click-to-insert functionality to rule message templates

## v1.1.0-beta5 [2017-01-05]

### Bug Fixes
  1. [#693](https://github.com/influxdata/chronograf/issues/693): Fix corrupted MongoDB pre-canned layout
  2. [#714](https://github.com/influxdata/chronograf/issues/714): Relative rules check data in the wrong direction
  3. [#718](https://github.com/influxdata/chronograf/issues/718): Fix bug that stopped apps from displaying

## v1.1.0-beta4 [2016-12-30]

### Features
  1. [#691](https://github.com/influxdata/chronograf/issues/691): Add server-side dashboard API
  2. [#709](https://github.com/influxdata/chronograf/pull/709): Add kapacitor range alerting to API
  3. [#672](https://github.com/influxdata/chronograf/pull/672): Added visual indicator for down hosts
  4. [#612](https://github.com/influxdata/chronograf/issues/612): Add dashboard menu

### Bug Fixes
  1. [679](https://github.com/influxdata/chronograf/issues/679): Fix version display

## v1.1.0-beta3 [2016-12-16]

### Features
  1. [#610](https://github.com/influxdata/chronograf/issues/610): Add ability to edit raw text queries in the Data Explorer

### UI Improvements
  1. [#688](https://github.com/influxdata/chronograf/issues/688): Add ability to visually distinguish queries in the Data Explorer
  1. [#618](https://github.com/influxdata/chronograf/issues/618): Add measurement name and field key to the query tab in the Data Explorer
  1. [#698](https://github.com/influxdata/chronograf/issues/698): Add color differentiation for Kapacitor alert levels
  1. [#698](https://github.com/influxdata/chronograf/issues/698): Clarify an empty Kapacitor configuration on the InfluxDB Sources page
  1. [#676](https://github.com/influxdata/chronograf/issues/676): Streamline the function selector in the Data Explorer

### Bug Fixes
  1. [#652](https://github.com/influxdata/chronograf/issues/652),[#670](https://github.com/influxdata/chronograf/issues/670): Allow text selecting in text box inputs
  2. [#679](https://github.com/influxdata/chronograf/issues/679): Add version information to the nightly builds
  3. [#675](https://github.com/influxdata/chronograf/issues/675): Fix user flow for Kapacitor connect

## v1.1.0-beta2 [2016-12-09]

### Features
  1. [#624](https://github.com/influxdata/chronograf/issues/624): Add time range selection to kapacitor alert rules
  1. Update Go to 1.7.4

### Bug Fixes
  1. [#664](https://github.com/influxdata/chronograf/issues/664): Fix Content-Type of single-page app to always be text/html
  1. [#671](https://github.com/influxdata/chronograf/issues/671): Fix multiple influxdb source freezing page

## v1.1.0-beta1 [2016-12-06]
### Layouts
  1. [#575](https://github.com/influxdata/chronograf/issues/556): Varnish Layout
  2. [#535](https://github.com/influxdata/chronograf/issues/535): Elasticsearch Layout

### Features
  1. [#565](https://github.com/influxdata/chronograf/issues/565) [#246](https://github.com/influxdata/chronograf/issues/246) [#234](https://github.com/influxdata/chronograf/issues/234) [#311](https://github.com/influxdata/chronograf/issues/311) Github Oauth login
  2. [#487](https://github.com/influxdata/chronograf/issues/487): Warn users if they are using a kapacitor instance that is configured to use an influxdb instance that does not match the current source
  3. [#597](https://github.com/influxdata/chronograf/issues/597): Filter host by series tags
  4. [#568](https://github.com/influxdata/chronograf/issues/568): [#569](https://github.com/influxdata/chronograf/issues/569): Add support for multiple y-axis, labels, and ranges
  5. [#605](https://github.com/influxdata/chronograf/issues/605): Singlestat visualization type in host view
  5. [#607](https://github.com/influxdata/chronograf/issues/607): Singlestat and line graph visualization type in host view

### Bug Fixes
  1. [#536](https://github.com/influxdata/chronograf/issues/536) Redirect the user to the kapacitor config screen if they are attempting to view or edit alerts without a configured kapacitor
  2. [#539](https://github.com/influxdata/chronograf/issues/539) Zoom works only on the first graph of a layout
  3. [#494](https://github.com/influxdata/chronograf/issues/494) Layouts should only be displayed when the measurement is present
  4. [#588](https://github.com/influxdata/chronograf/issues/588) Unable to connect to source
  5. [#586](https://github.com/influxdata/chronograf/issues/586) Allow telegraf database in non-default locations
  6. [#542](https://github.com/influxdata/chronograf/issues/542) Graphs in layouts do not show up in the order of the layout definition
  7. [#574](https://github.com/influxdata/chronograf/issues/574): Fix broken graphs on Postgres Layouts by adding aggregates
  8. [#644](https://github.com/influxdata/chronograf/pull/644): Fix bug that stopped apps from displaying
  9. [#510](https://github.com/influxdata/chronograf/issues/510): Fix connect button

## v1.1-alpha [2016-11-14]

### Release Notes

This is the initial alpha release of Chronograf 1.1.<|MERGE_RESOLUTION|>--- conflicted
+++ resolved
@@ -3,11 +3,8 @@
 ### Bug Fixes
 ### Features
 ### UI Improvements
-<<<<<<< HEAD
   1. [#1259](https://github.com/influxdata/chronograf/pull/1259): Add default display for empty dashboard
-=======
   1. [#1258](https://github.com/influxdata/chronograf/pull/1258): Display Kapacitor alert endpoint options as radio button group
->>>>>>> d50374c7
 
 ## v1.2.0-beta8 [2017-04-07]
 
