--- conflicted
+++ resolved
@@ -15,11 +15,8 @@
   1. [#1178](https://github.com/influxdata/chronograf/pull/1178): Repair DataExplorer+CellEditorOverlay's QueryBuilder in Safari
   1. [#979](https://github.com/influxdata/chronograf/issues/979): Fix empty tags for non-default retention policies
   1. [#1179](https://github.com/influxdata/chronograf/pull/1179): Admin Databases Page will render a database without retention policies
-<<<<<<< HEAD
   1. [#1128](https://github.com/influxdata/chronograf/pull/1128): No more ghost dashboards 👻
-=======
   1. [#1189](https://github.com/influxdata/chronograf/pull/1189): Clicking inside the graph header edit box will no longer blur the field. Use the Escape key for that behavior instead.
->>>>>>> 9e029ddf
 
 ### Features
   1. [#1112](https://github.com/influxdata/chronograf/pull/1112): Add ability to delete a dashboard
