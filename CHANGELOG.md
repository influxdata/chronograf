## v1.2.0 [unreleased]

### Bug Fixes
  1. [#1104](https://github.com/influxdata/chronograf/pull/1104): Fix windows hosts on host list
  1. [#1125](https://github.com/influxdata/chronograf/pull/1125): Fix visualizations not showing graph name
  1. [#1133](https://github.com/influxdata/chronograf/issue/1133): Fix Enterprise Kapacitor authentication.

### Features
  1. [#1112](https://github.com/influxdata/chronograf/pull/1112): Add ability to delete a dashboard
  1. [#1120](https://github.com/influxdata/chronograf/pull/1120): Allow users to update user passwords.
  1. [#1129](https://github.com/influxdata/chronograf/pull/1129): Allow InfluxDB and Kapacitor configuration via ENV vars or CLI options
  1. [#1130](https://github.com/influxdata/chronograf/pull/1130): Add loading spinner to Alert History page.

### UI Improvements
  1. [#1101](https://github.com/influxdata/chronograf/pull/1101): Compress InfluxQL responses with gzip
<<<<<<< HEAD
  1. [#1132](https://github.com/influxdata/chronograf/pull/1132): All sidebar items show activity with a blue strip
  1. [#1135](https://github.com/influxdata/chronograf/pull/1135): Clarify Kapacitor Alert configuration for Telegram
=======
  2. [#1132](https://github.com/influxdata/chronograf/pull/1132): All sidebar items show activity with a blue strip
  3. [#1079](https://github.com/influxdata/chronograf/issues/1079): Remove series highlighting in line graphs
>>>>>>> ac9d66be

## v1.2.0-beta7 [2017-03-28]
### Bug Fixes
  1. [#1008](https://github.com/influxdata/chronograf/issues/1008): Fix unexpected redirection to create sources page when deleting a source
  1. [#1067](https://github.com/influxdata/chronograf/issues/1067): Fix issue creating retention policies
  1. [#1068](https://github.com/influxdata/chronograf/issues/1068): Fix issue deleting databases
  1. [#1078](https://github.com/influxdata/chronograf/issues/1078): Fix cell resizing in dashboards
  1. [#1070](https://github.com/influxdata/chronograf/issues/1070): Save GROUP BY tag(s) clauses on dashboards
  1. [#1086](https://github.com/influxdata/chronograf/issues/1086): Fix validation for deleting databases

### Features
### UI Improvements
  1. [#1092](https://github.com/influxdata/chronograf/pull/1092): Persist and render Dashboard Cell groupby queries

### UI Improvements

## v1.2.0-beta6 [2017-03-24]

### Bug Fixes
  1. [#1065](https://github.com/influxdata/chronograf/pull/1065): Add functionality to the `save` and `cancel` buttons on editable dashboards
  2. [#1069](https://github.com/influxdata/chronograf/pull/1069): Make graphs on pre-created dashboards un-editable
  3. [#1085](https://github.com/influxdata/chronograf/pull/1085): Make graphs resizable again
  4. [#1087](https://github.com/influxdata/chronograf/pull/1087): Hosts page now displays proper loading, host count, and error messages.

### Features
  1. [#1056](https://github.com/influxdata/chronograf/pull/1056): Add ability to add a dashboard cell
  2. [#1020](https://github.com/influxdata/chronograf/pull/1020): Allow users to edit cell names on dashboards
  3. [#1015](https://github.com/influxdata/chronograf/pull/1015): Add ability to edit a dashboard cell
  4. [#832](https://github.com/influxdata/chronograf/issues/832): Add a database and retention policy management page
  5. [#1035](https://github.com/influxdata/chronograf/pull/1035): Add ability to move and edit queries between raw InfluxQL mode and Query Builder mode

### UI Improvements

## v1.2.0-beta5 [2017-03-10]

### Bug Fixes
  1. [#936](https://github.com/influxdata/chronograf/pull/936): Fix leaking sockets for InfluxQL queries
  2. [#967](https://github.com/influxdata/chronograf/pull/967): Fix flash of empty graph on auto-refresh when no results were previously returned from a query
  3. [#968](https://github.com/influxdata/chronograf/issue/968): Fix wrong database used in dashboards

### Features
  1. [#993](https://github.com/influxdata/chronograf/pull/993): Add Admin page for managing users, roles, and permissions for [OSS InfluxDB](https://github.com/influxdata/influxdb) and InfluxData's [Enterprise](https://docs.influxdata.com/enterprise/v1.2/) product
  2. [#993](https://github.com/influxdata/chronograf/pull/993): Add Query Management features including the ability to view active queries and stop queries

### UI Improvements
  1. [#989](https://github.com/influxdata/chronograf/pull/989) Add a canned dashboard for mesos
  2. [#993](https://github.com/influxdata/chronograf/pull/993): Improve the multi-select dropdown
  3. [#993](https://github.com/influxdata/chronograf/pull/993): Provide better error information to users

## v1.2.0-beta4 [2017-02-24]

### Bug Fixes
  1. [#882](https://github.com/influxdata/chronograf/pull/882): Fix y-axis graph padding
  2. [#907](https://github.com/influxdata/chronograf/pull/907): Fix react-router warning
  3. [#926](https://github.com/influxdata/chronograf/pull/926): Fix Kapacitor RuleGraph display

### Features
  1. [#873](https://github.com/influxdata/chronograf/pull/873): Add [TLS](https://github.com/influxdata/chronograf/blob/master/docs/tls.md) support
  2. [#885](https://github.com/influxdata/chronograf/issues/885): Add presentation mode to the dashboard page
  3. [#891](https://github.com/influxdata/chronograf/issues/891): Make dashboard visualizations draggable
  4. [#892](https://github.com/influxdata/chronograf/issues/891): Make dashboard visualizations resizable
  5. [#893](https://github.com/influxdata/chronograf/issues/893): Persist dashboard visualization position
  6. [#922](https://github.com/influxdata/chronograf/issues/922): Additional OAuth2 support for [Heroku](https://github.com/influxdata/chronograf/blob/master/docs/auth.md#heroku) and [Google](https://github.com/influxdata/chronograf/blob/master/docs/auth.md#google)
  7. [#781](https://github.com/influxdata/chronograf/issues/781): Add global auto-refresh dropdown to all graph dashboards

### UI Improvements
  1. [#905](https://github.com/influxdata/chronograf/pull/905): Make scroll bar thumb element bigger
  2. [#917](https://github.com/influxdata/chronograf/pull/917): Simplify the sidebar
  3. [#920](https://github.com/influxdata/chronograf/pull/920): Display stacked and step plot graph types
  4. [#851](https://github.com/influxdata/chronograf/pull/851): Add configuration for [InfluxEnterprise](https://portal.influxdata.com/) meta nodes
  5. [#916](https://github.com/influxdata/chronograf/pull/916): Dynamically scale font size based on resolution

## v1.2.0-beta3 [2017-02-15]

### Bug Fixes
  1. [#879](https://github.com/influxdata/chronograf/pull/879): Fix several Kapacitor configuration page state bugs: [#875](https://github.com/influxdata/chronograf/issues/875), [#876](https://github.com/influxdata/chronograf/issues/876), [#878](https://github.com/influxdata/chronograf/issues/878)
  2. [#872](https://github.com/influxdata/chronograf/pull/872): Fix incorrect data source response

### Features
  1. [#896](https://github.com/influxdata/chronograf/pull/896) Add more docker stats

## v1.2.0-beta2 [2017-02-10]

### Bug Fixes
  1. [#865](https://github.com/influxdata/chronograf/issues/865): Support for String fields compare Kapacitor rules in Chronograf UI

### Features
  1. [#838](https://github.com/influxdata/chronograf/issues/838): Add [detail node](https://docs.influxdata.com/kapacitor/latest/nodes/alert_node/#details) to Kapacitor alerts
  2. [#847](https://github.com/influxdata/chronograf/issues/847): Enable and disable Kapacitor alerts from the alert manager page
  3. [#853](https://github.com/influxdata/chronograf/issues/853): Update builds to use yarn over npm install
  4. [#860](https://github.com/influxdata/chronograf/issues/860): Add gzip encoding and caching of static assets to server
  5. [#864](https://github.com/influxdata/chronograf/issues/864): Add support to Kapacitor rule alert configuration for:
    - HTTP
    - TCP
    - Exec
    - SMTP
    - Alerta

### UI Improvements
  1. [#822](https://github.com/influxdata/chronograf/issues/822): Simplify and improve the layout of the Data Explorer
    - The Data Explorer's intention and purpose has always been the ad hoc and ephemeral exploration of your schema and data.
      The concept of `Exploration` sessions and `Panels` betrayed this initial intention. The DE turned into a "poor man's"
      dashboarding tool. In turn, this introduced complexity in the code and the UI. In the future if I want to save, manipulate,
      and view multiple visualizations this will be done more efficiently and effectively in our dashboarding solution.

## v1.2.0-beta1 [2017-01-27]

### Bug Fixes
  1. [#788](https://github.com/influxdata/chronograf/pull/788): Fix missing fields in data explorer when using non-default retention policy
  2. [#774](https://github.com/influxdata/chronograf/issues/774): Fix gaps in layouts for hosts

### Features
  1. [#779](https://github.com/influxdata/chronograf/issues/779): Add layout for telegraf's diskio system plugin
  2. [#810](https://github.com/influxdata/chronograf/issues/810): Add layout for telegraf's net system plugin
  3. [#811](https://github.com/influxdata/chronograf/issues/811): Add layout for telegraf's procstat plugin
  4. [#737](https://github.com/influxdata/chronograf/issues/737): Add GUI for OpsGenie kapacitor alert service
  5. [#814](https://github.com/influxdata/chronograf/issues/814): Allows Chronograf to be mounted under any arbitrary URL path using the `--basepath` flag.

## v1.1.0-beta6 [2017-01-13]
### Bug Fixes
  1. [#748](https://github.com/influxdata/chronograf/pull/748): Fix missing kapacitors on source index page
  2. [#755](https://github.com/influxdata/chronograf/pull/755): Fix kapacitor basic auth proxying
  3. [#704](https://github.com/influxdata/chronograf/issues/704): Fix RPM and DEB install script and systemd unit file

### Features
  1. [#660](https://github.com/influxdata/chronograf/issues/660): Add option to accept any certificate from InfluxDB
  2. [#733](https://github.com/influxdata/chronograf/pull/733): Add optional Github organization membership checks to authentication
  3. [#564](https://github.com/influxdata/chronograf/issues/564): Add RabbitMQ pre-canned layout
  4. [#706](https://github.com/influxdata/chronograf/issues/706): Alerts on threshold where value is inside of range
  5. [#707](https://github.com/influxdata/chronograf/issues/707): Alerts on threshold where value is outside of range
  6. [#772](https://github.com/influxdata/chronograf/pull/772): Add X-Chronograf-Version header to all requests

### UI Improvements
  1. [#766](https://github.com/influxdata/chronograf/pull/766): Add click-to-insert functionality to rule message templates

## v1.1.0-beta5 [2017-01-05]

### Bug Fixes
  1. [#693](https://github.com/influxdata/chronograf/issues/693): Fix corrupted MongoDB pre-canned layout
  2. [#714](https://github.com/influxdata/chronograf/issues/714): Relative rules check data in the wrong direction
  3. [#718](https://github.com/influxdata/chronograf/issues/718): Fix bug that stopped apps from displaying

## v1.1.0-beta4 [2016-12-30]

### Features
  1. [#691](https://github.com/influxdata/chronograf/issues/691): Add server-side dashboard API
  2. [#709](https://github.com/influxdata/chronograf/pull/709): Add kapacitor range alerting to API
  3. [#672](https://github.com/influxdata/chronograf/pull/672): Added visual indicator for down hosts
  4. [#612](https://github.com/influxdata/chronograf/issues/612): Add dashboard menu

### Bug Fixes
  1. [679](https://github.com/influxdata/chronograf/issues/679): Fix version display

## v1.1.0-beta3 [2016-12-16]

### Features
  1. [#610](https://github.com/influxdata/chronograf/issues/610): Add ability to edit raw text queries in the Data Explorer

### UI Improvements
  1. [#688](https://github.com/influxdata/chronograf/issues/688): Add ability to visually distinguish queries in the Data Explorer
  1. [#618](https://github.com/influxdata/chronograf/issues/618): Add measurement name and field key to the query tab in the Data Explorer
  1. [#698](https://github.com/influxdata/chronograf/issues/698): Add color differentiation for Kapacitor alert levels
  1. [#698](https://github.com/influxdata/chronograf/issues/698): Clarify an empty Kapacitor configuration on the InfluxDB Sources page
  1. [#676](https://github.com/influxdata/chronograf/issues/676): Streamline the function selector in the Data Explorer

### Bug Fixes
  1. [#652](https://github.com/influxdata/chronograf/issues/652),[#670](https://github.com/influxdata/chronograf/issues/670): Allow text selecting in text box inputs
  2. [#679](https://github.com/influxdata/chronograf/issues/679): Add version information to the nightly builds
  3. [#675](https://github.com/influxdata/chronograf/issues/675): Fix user flow for Kapacitor connect

## v1.1.0-beta2 [2016-12-09]

### Features
  1. [#624](https://github.com/influxdata/chronograf/issues/624): Add time range selection to kapacitor alert rules
  1. Update Go to 1.7.4

### Bug Fixes
  1. [#664](https://github.com/influxdata/chronograf/issues/664): Fix Content-Type of single-page app to always be text/html
  1. [#671](https://github.com/influxdata/chronograf/issues/671): Fix multiple influxdb source freezing page

## v1.1.0-beta1 [2016-12-06]
### Layouts
  1. [#575](https://github.com/influxdata/chronograf/issues/556): Varnish Layout
  2. [#535](https://github.com/influxdata/chronograf/issues/535): Elasticsearch Layout

### Features
  1. [#565](https://github.com/influxdata/chronograf/issues/565) [#246](https://github.com/influxdata/chronograf/issues/246) [#234](https://github.com/influxdata/chronograf/issues/234) [#311](https://github.com/influxdata/chronograf/issues/311) Github Oauth login
  2. [#487](https://github.com/influxdata/chronograf/issues/487): Warn users if they are using a kapacitor instance that is configured to use an influxdb instance that does not match the current source
  3. [#597](https://github.com/influxdata/chronograf/issues/597): Filter host by series tags
  4. [#568](https://github.com/influxdata/chronograf/issues/568): [#569](https://github.com/influxdata/chronograf/issues/569): Add support for multiple y-axis, labels, and ranges
  5. [#605](https://github.com/influxdata/chronograf/issues/605): Singlestat visualization type in host view
  5. [#607](https://github.com/influxdata/chronograf/issues/607): Singlestat and line graph visualization type in host view

### Bug Fixes
  1. [#536](https://github.com/influxdata/chronograf/issues/536) Redirect the user to the kapacitor config screen if they are attempting to view or edit alerts without a configured kapacitor
  2. [#539](https://github.com/influxdata/chronograf/issues/539) Zoom works only on the first graph of a layout
  3. [#494](https://github.com/influxdata/chronograf/issues/494) Layouts should only be displayed when the measurement is present
  4. [#588](https://github.com/influxdata/chronograf/issues/588) Unable to connect to source
  5. [#586](https://github.com/influxdata/chronograf/issues/586) Allow telegraf database in non-default locations
  6. [#542](https://github.com/influxdata/chronograf/issues/542) Graphs in layouts do not show up in the order of the layout definition
  7. [#574](https://github.com/influxdata/chronograf/issues/574): Fix broken graphs on Postgres Layouts by adding aggregates
  8. [#644](https://github.com/influxdata/chronograf/pull/644): Fix bug that stopped apps from displaying
  9. [#510](https://github.com/influxdata/chronograf/issues/510): Fix connect button

## v1.1-alpha [2016-11-14]

### Release Notes

This is the initial alpha release of Chronograf 1.1.<|MERGE_RESOLUTION|>--- conflicted
+++ resolved
@@ -13,13 +13,10 @@
 
 ### UI Improvements
   1. [#1101](https://github.com/influxdata/chronograf/pull/1101): Compress InfluxQL responses with gzip
-<<<<<<< HEAD
   1. [#1132](https://github.com/influxdata/chronograf/pull/1132): All sidebar items show activity with a blue strip
   1. [#1135](https://github.com/influxdata/chronograf/pull/1135): Clarify Kapacitor Alert configuration for Telegram
-=======
-  2. [#1132](https://github.com/influxdata/chronograf/pull/1132): All sidebar items show activity with a blue strip
-  3. [#1079](https://github.com/influxdata/chronograf/issues/1079): Remove series highlighting in line graphs
->>>>>>> ac9d66be
+  1. [#1079](https://github.com/influxdata/chronograf/issues/1079): Remove series highlighting in line graphs
+
 
 ## v1.2.0-beta7 [2017-03-28]
 ### Bug Fixes
