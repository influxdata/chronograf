--- conflicted
+++ resolved
@@ -9,11 +9,6 @@
 1. [#6129](https://github.com/influxdata/chronograf/pull/6129): Upgrade golang to 1.23.8
 
 ## v1.10.6 [2024-12-16]
-<<<<<<< HEAD
-
-## v1.10.6 [2024-12-16]
-=======
->>>>>>> 92016ddc
 
 ### Bug Fixes
 
