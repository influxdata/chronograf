## v1.2.0 [unreleased]
<<<<<<< HEAD
### Bug Fixes
### Features
### UI Improvements
  1. [#1258](https://github.com/influxdata/chronograf/pull/1258): Display Kapacitor alert endpoint options as radio button group
=======

### Bug Fixes
### Features
### UI Improvements
>>>>>>> bfc5382e

## v1.2.0-beta8 [2017-04-07]

### Bug Fixes
  1. [#1104](https://github.com/influxdata/chronograf/pull/1104): Fix Windows hosts on the host list page
  1. [#1125](https://github.com/influxdata/chronograf/pull/1125): Show cell name when editing dashboard cells
  1. [#1134](https://github.com/influxdata/chronograf/pull/1134): Fix Enterprise Kapacitor authentication
  1. [#1142](https://github.com/influxdata/chronograf/pull/1142): Fix Telegram Kapacitor configuration to display the correct disableNotification setting
  1. [#1124](https://github.com/influxdata/chronograf/pull/1124): Fix broken graph spinner in the explorer and when editing dashboard cells
  1. [#1124](https://github.com/influxdata/chronograf/pull/1124): Fix obscured legends in dashboards
  1. [#1149](https://github.com/influxdata/chronograf/pull/1149): Exit presentation mode on dashboards when using the browser back button
  1. [#1152](https://github.com/influxdata/chronograf/pull/1152): Widen single column results in the explorer
  1. [#1164](https://github.com/influxdata/chronograf/pull/1164): Restore ability to save raw queries to a dashboard cell
  1. [#1115](https://github.com/influxdata/chronograf/pull/1115): Fix `--basepath` issue where content would fail to render under certain circumstances
  1. [#1173](https://github.com/influxdata/chronograf/pull/1173): Actually save emails in Kapacitor alerts
  1. [#1178](https://github.com/influxdata/chronograf/pull/1178): Ensure Safari renders the explorer and CellEditorOverlay correctly
  1. [#1182](https://github.com/influxdata/chronograf/pull/1182): Fix empty tags for non-default retention policies
  1. [#1179](https://github.com/influxdata/chronograf/pull/1179): Render databases without retention policies on the admin page
  1. [#1128](https://github.com/influxdata/chronograf/pull/1128): Fix dashboard cell repositioning 👻
  1. [#1189](https://github.com/influxdata/chronograf/pull/1189): Improve dashboard cell renaming UX
  1. [#1202](https://github.com/influxdata/chronograf/pull/1202): Fix server returning unquoted InfluxQL keyword identifiers (e.g. `mean(count)`)
  1. [#1203](https://github.com/influxdata/chronograf/pull/1203): Fix redirect with authentication in Chronograf for InfluxEnterprise
  1. [#1095](https://github.com/influxdata/chronograf/pull/1095): Restore the logout button
  1. [#1209](https://github.com/influxdata/chronograf/pull/1209): Ask for the HipChat subdomain instead of the entire HipChat URL in the HipChat Kapacitor configuration
  1. [#1223](https://github.com/influxdata/chronograf/pull/1223): Use vhost as Chronograf's proxy to Kapacitor
  1. [#1205](https://github.com/influxdata/chronograf/pull/1205): Allow initial source to be an InfluxEnterprise source
  1. [#1244](https://github.com/influxdata/chronograf/pull/1244): Fix env var name for Google client secret

### Features
  1. [#1112](https://github.com/influxdata/chronograf/pull/1112): Add ability to delete a dashboard
  1. [#1120](https://github.com/influxdata/chronograf/pull/1120): Allow admins to update user passwords
  1. [#1129](https://github.com/influxdata/chronograf/pull/1129): Allow InfluxDB and Kapacitor configuration via environment vars or CLI options
  1. [#1130](https://github.com/influxdata/chronograf/pull/1130): Add loading spinner to the alert history page
  1. [#1168](https://github.com/influxdata/chronograf/pull/1168): Expand support for `--basepath` on some load balancers
  1. [#1204](https://github.com/influxdata/chronograf/pull/1204): Add Slack channel per Kapacitor alert rule configuration
  1. [#1119](https://github.com/influxdata/chronograf/pull/1119): Add new auth duration CLI option; add client heartbeat
  1. [#1207](https://github.com/influxdata/chronograf/pull/1207): Add support for custom OAuth2 providers
  1. [#1212](https://github.com/influxdata/chronograf/pull/1212): Add meta query templates and loading animation to the RawQueryEditor
  1. [#1221](https://github.com/influxdata/chronograf/pull/1221): Remove the default query from empty cells on dashboards
  1. [#1101](https://github.com/influxdata/chronograf/pull/1101): Compress InfluxQL responses with gzip

### UI Improvements
  1. [#1132](https://github.com/influxdata/chronograf/pull/1132): Show blue strip next to active tab on the sidebar
  1. [#1135](https://github.com/influxdata/chronograf/pull/1135): Clarify Kapacitor alert configuration for Telegram
  1. [#1137](https://github.com/influxdata/chronograf/pull/1137): Clarify Kapacitor alert configuration for HipChat
  1. [#1136](https://github.com/influxdata/chronograf/pull/1136): Remove series highlighting in line graphs
  1. [#1124](https://github.com/influxdata/chronograf/pull/1124): Polish UI:
    * Polish dashboard cell drag interaction
    * Use Hover-To-Reveal UI pattern in all tables
    * Clarify source Indicator & Graph Tips
    * Improve DB Management page UI
  1. [#1187](https://github.com/influxdata/chronograf/pull/1187): Replace kill query confirmation modal with confirm buttons
  1. [#1185](https://github.com/influxdata/chronograf/pull/1185): Alphabetically sort databases and retention policies on the admin page
  1. [#1199](https://github.com/influxdata/chronograf/pull/1199): Move rename cell functionality to cell dropdown menu
  1. [#1211](https://github.com/influxdata/chronograf/pull/1211): Reverse the positioning of the graph visualization and the query builder on the Data Explorer page
  1. [#1222](https://github.com/influxdata/chronograf/pull/1222): Isolate cell repositioning to just those affected by adding a new cell

## v1.2.0-beta7 [2017-03-28]
### Bug Fixes
  1. [#1008](https://github.com/influxdata/chronograf/issues/1008): Fix unexpected redirection to create sources page when deleting a source
  1. [#1067](https://github.com/influxdata/chronograf/issues/1067): Fix issue creating retention policies
  1. [#1068](https://github.com/influxdata/chronograf/issues/1068): Fix issue deleting databases
  1. [#1078](https://github.com/influxdata/chronograf/issues/1078): Fix cell resizing in dashboards
  1. [#1070](https://github.com/influxdata/chronograf/issues/1070): Save GROUP BY tag(s) clauses on dashboards
  1. [#1086](https://github.com/influxdata/chronograf/issues/1086): Fix validation for deleting databases

### Features

### UI Improvements
  1. [#1092](https://github.com/influxdata/chronograf/pull/1092): Persist and render Dashboard Cell groupby queries


## v1.2.0-beta6 [2017-03-24]

### Bug Fixes
  1. [#1065](https://github.com/influxdata/chronograf/pull/1065): Add functionality to the `save` and `cancel` buttons on editable dashboards
  2. [#1069](https://github.com/influxdata/chronograf/pull/1069): Make graphs on pre-created dashboards un-editable
  3. [#1085](https://github.com/influxdata/chronograf/pull/1085): Make graphs resizable again
  4. [#1087](https://github.com/influxdata/chronograf/pull/1087): Hosts page now displays proper loading, host count, and error messages.

### Features
  1. [#1056](https://github.com/influxdata/chronograf/pull/1056): Add ability to add a dashboard cell
  2. [#1020](https://github.com/influxdata/chronograf/pull/1020): Allow users to edit cell names on dashboards
  3. [#1015](https://github.com/influxdata/chronograf/pull/1015): Add ability to edit a dashboard cell
  4. [#832](https://github.com/influxdata/chronograf/issues/832): Add a database and retention policy management page
  5. [#1035](https://github.com/influxdata/chronograf/pull/1035): Add ability to move and edit queries between raw InfluxQL mode and Query Builder mode

### UI Improvements

## v1.2.0-beta5 [2017-03-10]

### Bug Fixes
  1. [#936](https://github.com/influxdata/chronograf/pull/936): Fix leaking sockets for InfluxQL queries
  2. [#967](https://github.com/influxdata/chronograf/pull/967): Fix flash of empty graph on auto-refresh when no results were previously returned from a query
  3. [#968](https://github.com/influxdata/chronograf/issue/968): Fix wrong database used in dashboards

### Features
  1. [#993](https://github.com/influxdata/chronograf/pull/993): Add Admin page for managing users, roles, and permissions for [OSS InfluxDB](https://github.com/influxdata/influxdb) and InfluxData's [Enterprise](https://docs.influxdata.com/enterprise/v1.2/) product
  2. [#993](https://github.com/influxdata/chronograf/pull/993): Add Query Management features including the ability to view active queries and stop queries

### UI Improvements
  1. [#989](https://github.com/influxdata/chronograf/pull/989) Add a canned dashboard for mesos
  2. [#993](https://github.com/influxdata/chronograf/pull/993): Improve the multi-select dropdown
  3. [#993](https://github.com/influxdata/chronograf/pull/993): Provide better error information to users

## v1.2.0-beta4 [2017-02-24]

### Bug Fixes
  1. [#882](https://github.com/influxdata/chronograf/pull/882): Fix y-axis graph padding
  2. [#907](https://github.com/influxdata/chronograf/pull/907): Fix react-router warning
  3. [#926](https://github.com/influxdata/chronograf/pull/926): Fix Kapacitor RuleGraph display

### Features
  1. [#873](https://github.com/influxdata/chronograf/pull/873): Add [TLS](https://github.com/influxdata/chronograf/blob/master/docs/tls.md) support
  2. [#885](https://github.com/influxdata/chronograf/issues/885): Add presentation mode to the dashboard page
  3. [#891](https://github.com/influxdata/chronograf/issues/891): Make dashboard visualizations draggable
  4. [#892](https://github.com/influxdata/chronograf/issues/891): Make dashboard visualizations resizable
  5. [#893](https://github.com/influxdata/chronograf/issues/893): Persist dashboard visualization position
  6. [#922](https://github.com/influxdata/chronograf/issues/922): Additional OAuth2 support for [Heroku](https://github.com/influxdata/chronograf/blob/master/docs/auth.md#heroku) and [Google](https://github.com/influxdata/chronograf/blob/master/docs/auth.md#google)
  7. [#781](https://github.com/influxdata/chronograf/issues/781): Add global auto-refresh dropdown to all graph dashboards

### UI Improvements
  1. [#905](https://github.com/influxdata/chronograf/pull/905): Make scroll bar thumb element bigger
  2. [#917](https://github.com/influxdata/chronograf/pull/917): Simplify the sidebar
  3. [#920](https://github.com/influxdata/chronograf/pull/920): Display stacked and step plot graph types
  4. [#851](https://github.com/influxdata/chronograf/pull/851): Add configuration for [InfluxEnterprise](https://portal.influxdata.com/) meta nodes
  5. [#916](https://github.com/influxdata/chronograf/pull/916): Dynamically scale font size based on resolution

## v1.2.0-beta3 [2017-02-15]

### Bug Fixes
  1. [#879](https://github.com/influxdata/chronograf/pull/879): Fix several Kapacitor configuration page state bugs: [#875](https://github.com/influxdata/chronograf/issues/875), [#876](https://github.com/influxdata/chronograf/issues/876), [#878](https://github.com/influxdata/chronograf/issues/878)
  2. [#872](https://github.com/influxdata/chronograf/pull/872): Fix incorrect data source response

### Features
  1. [#896](https://github.com/influxdata/chronograf/pull/896) Add more docker stats

## v1.2.0-beta2 [2017-02-10]

### Bug Fixes
  1. [#865](https://github.com/influxdata/chronograf/issues/865): Support for String fields compare Kapacitor rules in Chronograf UI

### Features
  1. [#838](https://github.com/influxdata/chronograf/issues/838): Add [detail node](https://docs.influxdata.com/kapacitor/latest/nodes/alert_node/#details) to Kapacitor alerts
  2. [#847](https://github.com/influxdata/chronograf/issues/847): Enable and disable Kapacitor alerts from the alert manager page
  3. [#853](https://github.com/influxdata/chronograf/issues/853): Update builds to use yarn over npm install
  4. [#860](https://github.com/influxdata/chronograf/issues/860): Add gzip encoding and caching of static assets to server
  5. [#864](https://github.com/influxdata/chronograf/issues/864): Add support to Kapacitor rule alert configuration for:
    - HTTP
    - TCP
    - Exec
    - SMTP
    - Alerta

### UI Improvements
  1. [#822](https://github.com/influxdata/chronograf/issues/822): Simplify and improve the layout of the Data Explorer
    - The Data Explorer's intention and purpose has always been the ad hoc and ephemeral exploration of your schema and data.
      The concept of `Exploration` sessions and `Panels` betrayed this initial intention. The DE turned into a "poor man's"
      dashboarding tool. In turn, this introduced complexity in the code and the UI. In the future if I want to save, manipulate,
      and view multiple visualizations this will be done more efficiently and effectively in our dashboarding solution.

## v1.2.0-beta1 [2017-01-27]

### Bug Fixes
  1. [#788](https://github.com/influxdata/chronograf/pull/788): Fix missing fields in data explorer when using non-default retention policy
  2. [#774](https://github.com/influxdata/chronograf/issues/774): Fix gaps in layouts for hosts

### Features
  1. [#779](https://github.com/influxdata/chronograf/issues/779): Add layout for telegraf's diskio system plugin
  2. [#810](https://github.com/influxdata/chronograf/issues/810): Add layout for telegraf's net system plugin
  3. [#811](https://github.com/influxdata/chronograf/issues/811): Add layout for telegraf's procstat plugin
  4. [#737](https://github.com/influxdata/chronograf/issues/737): Add GUI for OpsGenie kapacitor alert service
  5. [#814](https://github.com/influxdata/chronograf/issues/814): Allows Chronograf to be mounted under any arbitrary URL path using the `--basepath` flag.

## v1.1.0-beta6 [2017-01-13]
### Bug Fixes
  1. [#748](https://github.com/influxdata/chronograf/pull/748): Fix missing kapacitors on source index page
  2. [#755](https://github.com/influxdata/chronograf/pull/755): Fix kapacitor basic auth proxying
  3. [#704](https://github.com/influxdata/chronograf/issues/704): Fix RPM and DEB install script and systemd unit file

### Features
  1. [#660](https://github.com/influxdata/chronograf/issues/660): Add option to accept any certificate from InfluxDB
  2. [#733](https://github.com/influxdata/chronograf/pull/733): Add optional Github organization membership checks to authentication
  3. [#564](https://github.com/influxdata/chronograf/issues/564): Add RabbitMQ pre-canned layout
  4. [#706](https://github.com/influxdata/chronograf/issues/706): Alerts on threshold where value is inside of range
  5. [#707](https://github.com/influxdata/chronograf/issues/707): Alerts on threshold where value is outside of range
  6. [#772](https://github.com/influxdata/chronograf/pull/772): Add X-Chronograf-Version header to all requests

### UI Improvements
  1. [#766](https://github.com/influxdata/chronograf/pull/766): Add click-to-insert functionality to rule message templates

## v1.1.0-beta5 [2017-01-05]

### Bug Fixes
  1. [#693](https://github.com/influxdata/chronograf/issues/693): Fix corrupted MongoDB pre-canned layout
  2. [#714](https://github.com/influxdata/chronograf/issues/714): Relative rules check data in the wrong direction
  3. [#718](https://github.com/influxdata/chronograf/issues/718): Fix bug that stopped apps from displaying

## v1.1.0-beta4 [2016-12-30]

### Features
  1. [#691](https://github.com/influxdata/chronograf/issues/691): Add server-side dashboard API
  2. [#709](https://github.com/influxdata/chronograf/pull/709): Add kapacitor range alerting to API
  3. [#672](https://github.com/influxdata/chronograf/pull/672): Added visual indicator for down hosts
  4. [#612](https://github.com/influxdata/chronograf/issues/612): Add dashboard menu

### Bug Fixes
  1. [679](https://github.com/influxdata/chronograf/issues/679): Fix version display

## v1.1.0-beta3 [2016-12-16]

### Features
  1. [#610](https://github.com/influxdata/chronograf/issues/610): Add ability to edit raw text queries in the Data Explorer

### UI Improvements
  1. [#688](https://github.com/influxdata/chronograf/issues/688): Add ability to visually distinguish queries in the Data Explorer
  1. [#618](https://github.com/influxdata/chronograf/issues/618): Add measurement name and field key to the query tab in the Data Explorer
  1. [#698](https://github.com/influxdata/chronograf/issues/698): Add color differentiation for Kapacitor alert levels
  1. [#698](https://github.com/influxdata/chronograf/issues/698): Clarify an empty Kapacitor configuration on the InfluxDB Sources page
  1. [#676](https://github.com/influxdata/chronograf/issues/676): Streamline the function selector in the Data Explorer

### Bug Fixes
  1. [#652](https://github.com/influxdata/chronograf/issues/652),[#670](https://github.com/influxdata/chronograf/issues/670): Allow text selecting in text box inputs
  2. [#679](https://github.com/influxdata/chronograf/issues/679): Add version information to the nightly builds
  3. [#675](https://github.com/influxdata/chronograf/issues/675): Fix user flow for Kapacitor connect

## v1.1.0-beta2 [2016-12-09]

### Features
  1. [#624](https://github.com/influxdata/chronograf/issues/624): Add time range selection to kapacitor alert rules
  1. Update Go to 1.7.4

### Bug Fixes
  1. [#664](https://github.com/influxdata/chronograf/issues/664): Fix Content-Type of single-page app to always be text/html
  1. [#671](https://github.com/influxdata/chronograf/issues/671): Fix multiple influxdb source freezing page

## v1.1.0-beta1 [2016-12-06]
### Layouts
  1. [#575](https://github.com/influxdata/chronograf/issues/556): Varnish Layout
  2. [#535](https://github.com/influxdata/chronograf/issues/535): Elasticsearch Layout

### Features
  1. [#565](https://github.com/influxdata/chronograf/issues/565) [#246](https://github.com/influxdata/chronograf/issues/246) [#234](https://github.com/influxdata/chronograf/issues/234) [#311](https://github.com/influxdata/chronograf/issues/311) Github Oauth login
  2. [#487](https://github.com/influxdata/chronograf/issues/487): Warn users if they are using a kapacitor instance that is configured to use an influxdb instance that does not match the current source
  3. [#597](https://github.com/influxdata/chronograf/issues/597): Filter host by series tags
  4. [#568](https://github.com/influxdata/chronograf/issues/568): [#569](https://github.com/influxdata/chronograf/issues/569): Add support for multiple y-axis, labels, and ranges
  5. [#605](https://github.com/influxdata/chronograf/issues/605): Singlestat visualization type in host view
  5. [#607](https://github.com/influxdata/chronograf/issues/607): Singlestat and line graph visualization type in host view

### Bug Fixes
  1. [#536](https://github.com/influxdata/chronograf/issues/536) Redirect the user to the kapacitor config screen if they are attempting to view or edit alerts without a configured kapacitor
  2. [#539](https://github.com/influxdata/chronograf/issues/539) Zoom works only on the first graph of a layout
  3. [#494](https://github.com/influxdata/chronograf/issues/494) Layouts should only be displayed when the measurement is present
  4. [#588](https://github.com/influxdata/chronograf/issues/588) Unable to connect to source
  5. [#586](https://github.com/influxdata/chronograf/issues/586) Allow telegraf database in non-default locations
  6. [#542](https://github.com/influxdata/chronograf/issues/542) Graphs in layouts do not show up in the order of the layout definition
  7. [#574](https://github.com/influxdata/chronograf/issues/574): Fix broken graphs on Postgres Layouts by adding aggregates
  8. [#644](https://github.com/influxdata/chronograf/pull/644): Fix bug that stopped apps from displaying
  9. [#510](https://github.com/influxdata/chronograf/issues/510): Fix connect button

## v1.1-alpha [2016-11-14]

### Release Notes

This is the initial alpha release of Chronograf 1.1.<|MERGE_RESOLUTION|>--- conflicted
+++ resolved
@@ -1,15 +1,14 @@
 ## v1.2.0 [unreleased]
-<<<<<<< HEAD
 ### Bug Fixes
 ### Features
 ### UI Improvements
   1. [#1258](https://github.com/influxdata/chronograf/pull/1258): Display Kapacitor alert endpoint options as radio button group
-=======
-
-### Bug Fixes
-### Features
-### UI Improvements
->>>>>>> bfc5382e
+
+## v1.2.0 [unreleased]
+
+### Bug Fixes
+### Features
+### UI Improvements
 
 ## v1.2.0-beta8 [2017-04-07]
 
