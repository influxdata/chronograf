--- conflicted
+++ resolved
@@ -1,20 +1,13 @@
 ## v1.2.0 [unreleased]
 
 ### Bug Fixes
-<<<<<<< HEAD
+  1. [#1074](https://github.com/influxdata/chronograf/pull/1074): Fix unexpected redirection to create sources page when deleting a source
 
 ### Features
   1. [#1092](https://github.com/influxdata/chronograf/pull/1092): Persist and render Dashboard Cell groupby queries
 
 ### UI Improvements
 
-=======
-  1. [#1074](https://github.com/influxdata/chronograf/pull/1074): Fix unexpected redirection to create sources page when deleting a source
-### Features
-### UI Improvements
-
-
->>>>>>> 54dd3e5e
 ## v1.2.0-beta6 [2017-03-24]
 
 ### Bug Fixes
