## v1.2.0 [unreleased]

### Bug Fixes
<<<<<<< HEAD
  1. [#1065](https://github.com/influxdata/chronograf/pull/1065): Save and Cancel edits to a Dashboard name
  2. [#1069](https://github.com/influxdata/chronograf/pull/1069): Graphs are no longer editable from a Host Page
  3. [#1074](https://github.com/influxdata/chronograf/pull/1074): Fix unexpected redirection to create sources page when deleting a source
=======
### Features
### UI Improvements
>>>>>>> d9175f0b

## v1.2.0-beta6 [2017-03-24]

### Bug Fixes
  1. [#1065](https://github.com/influxdata/chronograf/pull/1065): Add functionality to the `save` and `cancel` buttons on editable dashboards
  2. [#1069](https://github.com/influxdata/chronograf/pull/1069): Make graphs on pre-created dashboards un-editable

### Features
  1. [#1056](https://github.com/influxdata/chronograf/pull/1056): Add ability to add a dashboard cell
  2. [#1020](https://github.com/influxdata/chronograf/pull/1020): Allow users to edit cell names on dashboards
  3. [#1015](https://github.com/influxdata/chronograf/pull/1015): Add ability to edit a dashboard cell
  4. [#832](https://github.com/influxdata/chronograf/issues/832): Add a database and retention policy management page
  5. [#1035](https://github.com/influxdata/chronograf/pull/1035): Add ability to move and edit queries between raw InfluxQL mode and Query Builder mode

### UI Improvements

## v1.2.0-beta5 [2017-03-10]

### Bug Fixes
  1. [#936](https://github.com/influxdata/chronograf/pull/936): Fix leaking sockets for InfluxQL queries
  2. [#967](https://github.com/influxdata/chronograf/pull/967): Fix flash of empty graph on auto-refresh when no results were previously returned from a query
  3. [#968](https://github.com/influxdata/chronograf/issue/968): Fix wrong database used in dashboards

### Features
  1. [#993](https://github.com/influxdata/chronograf/pull/993): Add Admin page for managing users, roles, and permissions for [OSS InfluxDB](https://github.com/influxdata/influxdb) and InfluxData's [Enterprise](https://docs.influxdata.com/enterprise/v1.2/) product
  2. [#993](https://github.com/influxdata/chronograf/pull/993): Add Query Management features including the ability to view active queries and stop queries

### UI Improvements
  1. [#989](https://github.com/influxdata/chronograf/pull/989) Add a canned dashboard for mesos
  2. [#993](https://github.com/influxdata/chronograf/pull/993): Improve the multi-select dropdown
  3. [#993](https://github.com/influxdata/chronograf/pull/993): Provide better error information to users

## v1.2.0-beta4 [2017-02-24]

### Bug Fixes
  1. [#882](https://github.com/influxdata/chronograf/pull/882): Fix y-axis graph padding
  2. [#907](https://github.com/influxdata/chronograf/pull/907): Fix react-router warning
  3. [#926](https://github.com/influxdata/chronograf/pull/926): Fix Kapacitor RuleGraph display

### Features
  1. [#873](https://github.com/influxdata/chronograf/pull/873): Add [TLS](https://github.com/influxdata/chronograf/blob/master/docs/tls.md) support
  2. [#885](https://github.com/influxdata/chronograf/issues/885): Add presentation mode to the dashboard page
  3. [#891](https://github.com/influxdata/chronograf/issues/891): Make dashboard visualizations draggable
  4. [#892](https://github.com/influxdata/chronograf/issues/891): Make dashboard visualizations resizable
  5. [#893](https://github.com/influxdata/chronograf/issues/893): Persist dashboard visualization position
  6. [#922](https://github.com/influxdata/chronograf/issues/922): Additional OAuth2 support for [Heroku](https://github.com/influxdata/chronograf/blob/master/docs/auth.md#heroku) and [Google](https://github.com/influxdata/chronograf/blob/master/docs/auth.md#google)
  7. [#781](https://github.com/influxdata/chronograf/issues/781): Add global auto-refresh dropdown to all graph dashboards

### UI Improvements
  1. [#905](https://github.com/influxdata/chronograf/pull/905): Make scroll bar thumb element bigger
  2. [#917](https://github.com/influxdata/chronograf/pull/917): Simplify the sidebar
  3. [#920](https://github.com/influxdata/chronograf/pull/920): Display stacked and step plot graph types
  4. [#851](https://github.com/influxdata/chronograf/pull/851): Add configuration for [InfluxEnterprise](https://portal.influxdata.com/) meta nodes
  5. [#916](https://github.com/influxdata/chronograf/pull/916): Dynamically scale font size based on resolution

## v1.2.0-beta3 [2017-02-15]

### Bug Fixes
  1. [#879](https://github.com/influxdata/chronograf/pull/879): Fix several Kapacitor configuration page state bugs: [#875](https://github.com/influxdata/chronograf/issues/875), [#876](https://github.com/influxdata/chronograf/issues/876), [#878](https://github.com/influxdata/chronograf/issues/878)
  2. [#872](https://github.com/influxdata/chronograf/pull/872): Fix incorrect data source response

### Features
  1. [#896](https://github.com/influxdata/chronograf/pull/896) Add more docker stats

## v1.2.0-beta2 [2017-02-10]

### Bug Fixes
  1. [#865](https://github.com/influxdata/chronograf/issues/865): Support for String fields compare Kapacitor rules in Chronograf UI

### Features
  1. [#838](https://github.com/influxdata/chronograf/issues/838): Add [detail node](https://docs.influxdata.com/kapacitor/latest/nodes/alert_node/#details) to Kapacitor alerts
  2. [#847](https://github.com/influxdata/chronograf/issues/847): Enable and disable Kapacitor alerts from the alert manager page
  3. [#853](https://github.com/influxdata/chronograf/issues/853): Update builds to use yarn over npm install
  4. [#860](https://github.com/influxdata/chronograf/issues/860): Add gzip encoding and caching of static assets to server
  5. [#864](https://github.com/influxdata/chronograf/issues/864): Add support to Kapacitor rule alert configuration for:
    - HTTP
    - TCP
    - Exec
    - SMTP
    - Alerta

### UI Improvements
  1. [#822](https://github.com/influxdata/chronograf/issues/822): Simplify and improve the layout of the Data Explorer
    - The Data Explorer's intention and purpose has always been the ad hoc and ephemeral exploration of your schema and data.
      The concept of `Exploration` sessions and `Panels` betrayed this initial intention. The DE turned into a "poor man's"
      dashboarding tool. In turn, this introduced complexity in the code and the UI. In the future if I want to save, manipulate,
      and view multiple visualizations this will be done more efficiently and effectively in our dashboarding solution.

## v1.2.0-beta1 [2017-01-27]

### Bug Fixes
  1. [#788](https://github.com/influxdata/chronograf/pull/788): Fix missing fields in data explorer when using non-default retention policy
  2. [#774](https://github.com/influxdata/chronograf/issues/774): Fix gaps in layouts for hosts

### Features
  1. [#779](https://github.com/influxdata/chronograf/issues/779): Add layout for telegraf's diskio system plugin
  2. [#810](https://github.com/influxdata/chronograf/issues/810): Add layout for telegraf's net system plugin
  3. [#811](https://github.com/influxdata/chronograf/issues/811): Add layout for telegraf's procstat plugin
  4. [#737](https://github.com/influxdata/chronograf/issues/737): Add GUI for OpsGenie kapacitor alert service
  5. [#814](https://github.com/influxdata/chronograf/issues/814): Allows Chronograf to be mounted under any arbitrary URL path using the `--basepath` flag.

## v1.1.0-beta6 [2017-01-13]
### Bug Fixes
  1. [#748](https://github.com/influxdata/chronograf/pull/748): Fix missing kapacitors on source index page
  2. [#755](https://github.com/influxdata/chronograf/pull/755): Fix kapacitor basic auth proxying
  3. [#704](https://github.com/influxdata/chronograf/issues/704): Fix RPM and DEB install script and systemd unit file

### Features
  1. [#660](https://github.com/influxdata/chronograf/issues/660): Add option to accept any certificate from InfluxDB
  2. [#733](https://github.com/influxdata/chronograf/pull/733): Add optional Github organization membership checks to authentication
  3. [#564](https://github.com/influxdata/chronograf/issues/564): Add RabbitMQ pre-canned layout
  4. [#706](https://github.com/influxdata/chronograf/issues/706): Alerts on threshold where value is inside of range
  5. [#707](https://github.com/influxdata/chronograf/issues/707): Alerts on threshold where value is outside of range
  6. [#772](https://github.com/influxdata/chronograf/pull/772): Add X-Chronograf-Version header to all requests

### UI Improvements
  1. [#766](https://github.com/influxdata/chronograf/pull/766): Add click-to-insert functionality to rule message templates

## v1.1.0-beta5 [2017-01-05]

### Bug Fixes
  1. [#693](https://github.com/influxdata/chronograf/issues/693): Fix corrupted MongoDB pre-canned layout
  2. [#714](https://github.com/influxdata/chronograf/issues/714): Relative rules check data in the wrong direction
  3. [#718](https://github.com/influxdata/chronograf/issues/718): Fix bug that stopped apps from displaying

## v1.1.0-beta4 [2016-12-30]

### Features
  1. [#691](https://github.com/influxdata/chronograf/issues/691): Add server-side dashboard API
  2. [#709](https://github.com/influxdata/chronograf/pull/709): Add kapacitor range alerting to API
  3. [#672](https://github.com/influxdata/chronograf/pull/672): Added visual indicator for down hosts
  4. [#612](https://github.com/influxdata/chronograf/issues/612): Add dashboard menu

### Bug Fixes
  1. [679](https://github.com/influxdata/chronograf/issues/679): Fix version display

## v1.1.0-beta3 [2016-12-16]

### Features
  1. [#610](https://github.com/influxdata/chronograf/issues/610): Add ability to edit raw text queries in the Data Explorer

### UI Improvements
  1. [#688](https://github.com/influxdata/chronograf/issues/688): Add ability to visually distinguish queries in the Data Explorer
  1. [#618](https://github.com/influxdata/chronograf/issues/618): Add measurement name and field key to the query tab in the Data Explorer
  1. [#698](https://github.com/influxdata/chronograf/issues/698): Add color differentiation for Kapacitor alert levels
  1. [#698](https://github.com/influxdata/chronograf/issues/698): Clarify an empty Kapacitor configuration on the InfluxDB Sources page
  1. [#676](https://github.com/influxdata/chronograf/issues/676): Streamline the function selector in the Data Explorer

### Bug Fixes
  1. [#652](https://github.com/influxdata/chronograf/issues/652),[#670](https://github.com/influxdata/chronograf/issues/670): Allow text selecting in text box inputs
  2. [#679](https://github.com/influxdata/chronograf/issues/679): Add version information to the nightly builds
  3. [#675](https://github.com/influxdata/chronograf/issues/675): Fix user flow for Kapacitor connect

## v1.1.0-beta2 [2016-12-09]

### Features
  1. [#624](https://github.com/influxdata/chronograf/issues/624): Add time range selection to kapacitor alert rules
  1. Update Go to 1.7.4

### Bug Fixes
  1. [#664](https://github.com/influxdata/chronograf/issues/664): Fix Content-Type of single-page app to always be text/html
  1. [#671](https://github.com/influxdata/chronograf/issues/671): Fix multiple influxdb source freezing page

## v1.1.0-beta1 [2016-12-06]
### Layouts
  1. [#575](https://github.com/influxdata/chronograf/issues/556): Varnish Layout
  2. [#535](https://github.com/influxdata/chronograf/issues/535): Elasticsearch Layout

### Features
  1. [#565](https://github.com/influxdata/chronograf/issues/565) [#246](https://github.com/influxdata/chronograf/issues/246) [#234](https://github.com/influxdata/chronograf/issues/234) [#311](https://github.com/influxdata/chronograf/issues/311) Github Oauth login
  2. [#487](https://github.com/influxdata/chronograf/issues/487): Warn users if they are using a kapacitor instance that is configured to use an influxdb instance that does not match the current source
  3. [#597](https://github.com/influxdata/chronograf/issues/597): Filter host by series tags
  4. [#568](https://github.com/influxdata/chronograf/issues/568): [#569](https://github.com/influxdata/chronograf/issues/569): Add support for multiple y-axis, labels, and ranges
  5. [#605](https://github.com/influxdata/chronograf/issues/605): Singlestat visualization type in host view
  5. [#607](https://github.com/influxdata/chronograf/issues/607): Singlestat and line graph visualization type in host view

### Bug Fixes
  1. [#536](https://github.com/influxdata/chronograf/issues/536) Redirect the user to the kapacitor config screen if they are attempting to view or edit alerts without a configured kapacitor
  2. [#539](https://github.com/influxdata/chronograf/issues/539) Zoom works only on the first graph of a layout
  3. [#494](https://github.com/influxdata/chronograf/issues/494) Layouts should only be displayed when the measurement is present
  4. [#588](https://github.com/influxdata/chronograf/issues/588) Unable to connect to source
  5. [#586](https://github.com/influxdata/chronograf/issues/586) Allow telegraf database in non-default locations
  6. [#542](https://github.com/influxdata/chronograf/issues/542) Graphs in layouts do not show up in the order of the layout definition
  7. [#574](https://github.com/influxdata/chronograf/issues/574): Fix broken graphs on Postgres Layouts by adding aggregates
  8. [#644](https://github.com/influxdata/chronograf/pull/644): Fix bug that stopped apps from displaying
  9. [#510](https://github.com/influxdata/chronograf/issues/510): Fix connect button

## v1.1-alpha [2016-11-14]

### Release Notes

This is the initial alpha release of Chronograf 1.1.<|MERGE_RESOLUTION|>--- conflicted
+++ resolved
@@ -1,14 +1,11 @@
 ## v1.2.0 [unreleased]
 
 ### Bug Fixes
-<<<<<<< HEAD
   1. [#1065](https://github.com/influxdata/chronograf/pull/1065): Save and Cancel edits to a Dashboard name
   2. [#1069](https://github.com/influxdata/chronograf/pull/1069): Graphs are no longer editable from a Host Page
   3. [#1074](https://github.com/influxdata/chronograf/pull/1074): Fix unexpected redirection to create sources page when deleting a source
-=======
-### Features
-### UI Improvements
->>>>>>> d9175f0b
+### Features
+### UI Improvements
 
 ## v1.2.0-beta6 [2017-03-24]
 
