<<<<<<< HEAD
### Bug Fixes
## v1.7.6 [unreleased]
1. [4890] (https://github.com/influxdata/chronograf/pull/4890): Fix IE11 Promise is Undefined

### Bug Fixes
## v1.7.5 [2018-12-14]

=======
## v1.7.5 [2018-12-14]
>>>>>>> 6676d7aa
### Bug Fixes
1. [4886](https://github.com/influxdata/chronograf/pull/4886): Update go, node, and alpine versions

## v1.7.4 [2018-12-12]

### Features

### Bug Fixes
1. [#4776](https://github.com/influxdata/chronograf/pull/4776): Fix flux pivot function using wrong named parameters
1. [#4814](https://github.com/influxdata/chronograf/pull/4814): Fix logs page getting stuck on scroll to top
1. [#4819](https://github.com/influxdata/chronograf/pull/4819):
    - Fix momentary display of fallback notes while dashboard is loading
    - Fix issue displaying UUIDs in table cells
1. [#4854](https://github.com/influxdata/chronograf/pull/4854): Update functions list for Flux 0.7.1
1. [#4856](https://github.com/influxdata/chronograf/pull/4856): Fix single stat graphs decimal places when using flux
1. [#4846](https://github.com/influxdata/chronograf/pull/4846): Fix missing data and type in refreshing graph
1. [#4861](https://github.com/influxdata/chronograf/pull/4861): Fix logs stuck in loading state
1. [#4847](https://github.com/influxdata/chronograf/pull/4847): Improve display of Flux Wizard on small screens
1. [#4863](https://github.com/influxdata/chronograf/pull/4863): Update logs histogram data on click and new search
1. [#4877](https://github.com/influxdata/chronograf/pull/4877): Fix flux editor scrollbars
1. [#4840](https://github.com/influxdata/chronograf/pull/4840): Use valid characters for sensu ids
1. [4814](https://github.com/influxdata/chronograf/pull/4814): Fix logs page getting stuck on scroll to top
1. [4819](https://github.com/influxdata/chronograf/pull/4819): Fix momentary display of fallback notes while dashboard is loading
1. [4819](https://github.com/influxdata/chronograf/pull/4819): Fix issue displaying UUIDs in table cells
1. [4854](https://github.com/influxdata/chronograf/pull/4854): Update functions list for Flux 0.7.1
1. [4846](https://github.com/influxdata/chronograf/pull/4846): Fix missing data and type in refreshing graph
1. [4861](https://github.com/influxdata/chronograf/pull/4861): Fix logs stuck in loading state
1. [4847](https://github.com/influxdata/chronograf/pull/4847): Improve display of Flux Wizard on small screens
1. [4863](https://github.com/influxdata/chronograf/pull/4863): Update logs histogram data on click and new search
1. [4872](https://github.com/influxdata/chronograf/pull/4872): Prevent cell renaming widget from pushing other header elements offscreen
1. [4877](https://github.com/influxdata/chronograf/pull/4877): Fix flux editor scrollbars
1. [4840](https://github.com/influxdata/chronograf/pull/4840): Use valid characters for sensu ids

### UI Improvements
1. [#4809](https://github.com/influxdata/chronograf/pull/4809): Add loading spinners while fetching protoboards
1. [4845](https://github.com/influxdata/chronograf/pull/4845): Allow Kapacitor step in Connection Configuration to be skipped
1. [4872](https://github.com/influxdata/chronograf/pull/4872): Prevent cell renaming widget from pushing other header elements offscreen
1. [4877](https://github.com/influxdata/chronograf/pull/4877): Fix flux editor scrollbars
1. [4840](https://github.com/influxdata/chronograf/pull/4840): Use valid characters for sensu ids

### UI Improvements
1. [#4809](https://github.com/influxdata/chronograf/pull/4809): Add loading spinners while fetching protoboards
1. [#4845](https://github.com/influxdata/chronograf/pull/4845): Allow Kapacitor step in Connection Configuration to be skipped
1. [#4805](https://github.com/influxdata/chronograf/pull/4805): Remove extra save options for retention policy in db creation UI

## v1.7.3 [2018-11-13]

### Bug Fixes

1. [#4786](https://github.com/influxdata/chronograf/pull/4786): Get protoboards from multistore if not able to find from ProtoboardsPath
1. [#4794](https://github.com/influxdata/chronograf/pull/4794): Handle basepath issue with missing slash
1. [#4798](https://github.com/influxdata/chronograf/pull/4798): Fix the ping pre canned dashboard
1. [#4791](https://github.com/influxdata/chronograf/pull/4791): Save fieldOptions to cells created from Data Explorer page
1. [#4806](https://github.com/influxdata/chronograf/pull/4806): Fix grouping in canned dashboard queries
1. [#4788](https://github.com/influxdata/chronograf/pull/4788): Update canned dashboard queries so they all use database and retention policy
1. [#4808](https://github.com/influxdata/chronograf/pull/4808): Remove dismiss text from and add x-to-dismiss to wizard overlay steps
1. [#4796](https://github.com/influxdata/chronograf/pull/4796): Update docker, influxdb and postresql protoboards

## v1.7.2 [2018-11-08]

### Features

### UI Improvements
1. [#4809](https://github.com/influxdata/chronograf/pull/4809): Add loading spinners while fetching protoboards

## v1.7.2 [2018-11-08]

### Bug Fixes
1. [#4778](https://github.com/influxdata/chronograf/pull/4778): Remove hardcoded database/retention period from protoboards

## v1.7.1 [2018-11-07]

### Bug Fixes
1. [#4758](https://github.com/influxdata/chronograf/pull/4758): Fix empty graph on alert rule creation page
1. [#4764](https://github.com/influxdata/chronograf/pull/4764): Add protoboard environment variables to build scripts
1. [#4769](https://github.com/influxdata/chronograf/pull/4769): Show manual refresh when paused
1. [#4768](https://github.com/influxdata/chronograf/pull/4768): Update dockerfile to include protoboards
1. [#4772](https://github.com/influxdata/chronograf/pull/4772): Add protoboards enviroment variables to dockerfile
1. [#4763](https://github.com/influxdata/chronograf/pull/4763): Fix log columns not rendering
1. [#4767](https://github.com/influxdata/chronograf/pull/4767): Fix scroll loading indicator not hiding in logs
1. [#4776](https://github.com/influxdata/chronograf/pull/4776): Fix flux pivot function using wrong named parameters
1. [#4768](https://github.com/influxdata/chronograf/pull/4768): Update dockerfile to include protoboards
1. [#4769](https://github.com/influxdata/chronograf/pull/4769): Show manual refresh when paused
1. [#4772](https://github.com/influxdata/chronograf/pull/4772): Add protoboards enviroment variables to dockerfile
1. [#4767](https://github.com/influxdata/chronograf/pull/4767): Fix scroll loading indicator not hiding in logs
1. [#4763](https://github.com/influxdata/chronograf/pull/4763): Fix log columns not rendering

## v1.7.0 [2018-11-06]

### Features
1.  [#4217](https://github.com/influxdata/chronograf/pull/4217): Add filestore backed API for protodashboards
1.  [#4220](https://github.com/influxdata/chronograf/pull/4220): Add ability to copy expanded/untruncated log message
1.  [#4228](https://github.com/influxdata/chronograf/pull/4228): Add close button for logs pop over
1.  [#4229](https://github.com/influxdata/chronograf/pull/4229): Add button on Data Explorer to send query to dashboard cell
1.  [#4241](https://github.com/influxdata/chronograf/pull/4241): Add search attributes to log viewer
1.  [#4254](https://github.com/influxdata/chronograf/pull/4254): Add Dynamic Source option to CEO source selector
1.  [#4257](https://github.com/influxdata/chronograf/pull/4257): Introduce cell notes & note cells
1.  [#4287](https://github.com/influxdata/chronograf/pull/4287): Add time selector dropdown to CEO
1.  [#4311](https://github.com/influxdata/chronograf/pull/4311): Add Flux query editor to the Cell Editor Overlay
1.  [#4319](https://github.com/influxdata/chronograf/pull/4319): Add Flux query editor to the Data Explorer and use same UI as CEO
1.  [#4353](https://github.com/influxdata/chronograf/pull/4353): Add visualization options to the Data Explorer
1.  [#4364](https://github.com/influxdata/chronograf/pull/4364): Add ability to save a Flux query to a cell
1.  [#4390](https://github.com/influxdata/chronograf/pull/4390): Remove Flux Page
1.  [#4364](https://github.com/influxdata/chronograf/pull/4364): Add ability to save a Flux query to a cell
1.  [#4390](https://github.com/influxdata/chronograf/pull/4390): Remove Flux Page
1.  [#4389](https://github.com/influxdata/chronograf/pull/4389): Add regexp search for appname in log lines
1.  [#4403](https://github.com/influxdata/chronograf/pull/4403): Add ability to toggle between Flux/InfluxQL on dynamic source in CEO
1.  [#4404](https://github.com/influxdata/chronograf/pull/4404): Add loading status indicator to hosts page
1.  [#4422](https://github.com/influxdata/chronograf/pull/4422): Allow deep linking flux script in data explorer
1.  [#4410](https://github.com/influxdata/chronograf/pull/4410): Add ability to use line graph visualizations for flux query
1.  [#4445](https://github.com/influxdata/chronograf/pull/4445): Allow flux dashboard cells to be exported
1.  [#4449](https://github.com/influxdata/chronograf/pull/4449): Add ability to use single stat graph visualizations for flux query
1.  [#4454](https://github.com/influxdata/chronograf/pull/4454): Save log line wrap/truncate preference
1.  [#4461](https://github.com/influxdata/chronograf/pull/4461): Add ability to use table graph visualizations for flux query
1.  [#4470](https://github.com/influxdata/chronograf/pull/4470): Add option to disable gzip compression

### UI Improvements
1.  [#4227](https://github.com/influxdata/chronograf/pull/4227): Redesign Cell Editor Overlay for reuse in other parts of application
1.  [#4268](https://github.com/influxdata/chronograf/pull/4268): Clear logs after searching
1.  [#4253](https://github.com/influxdata/chronograf/pull/4253): Add search expression highlighting to log lines
1.  [#4363](https://github.com/influxdata/chronograf/pull/4363): Move log message truncation controls into logs filter bar
1.  [#4391](https://github.com/influxdata/chronograf/pull/4391): Colorize entire Single Stat cell
1.  [#4392](https://github.com/influxdata/chronograf/pull/4392): Add log filters on left side
1.  [#2265](https://github.com/influxdata/chronograf/pull/2265): Autofocus dashboard query editor
1.  [#4429](https://github.com/influxdata/chronograf/pull/4429): Fix query editor flickering on update
1.  [#4452](https://github.com/influxdata/chronograf/pull/4452): Improve log search spinner info
1.  [#4525](https://github.com/influxdata/chronograf/pull/4525): Move expanded log message copy button to top right
1.  [#4665](https://github.com/influxdata/chronograf/pull/4665): Remove shadow from note cells
1.  [#4665](https://github.com/influxdata/chronograf/pull/4665): Remove character count limit from prefix and suffix for Single Stat and Gauge cells
1.  [#4715](https://github.com/influxdata/chronograf/pull/4715): Add logs page loading spinner
1.  [#4739](https://github.com/influxdata/chronograf/pull/4739): Add button to encourage switching visualization type to Table Graph when query response is not supported by Line Graph
1.  [#4236](https://github.com/influxdata/chronograf/pull/4236): Add spinner when loading logs table rows
1.  [#4330](https://github.com/influxdata/chronograf/pull/4330): Position cloned cells adjacent to target cell
1.  [#4433](https://github.com/influxdata/chronograf/pull/4433): Add metaquery template generator button to Explorer and Cell Editor
1.  [#4436](https://github.com/influxdata/chronograf/pull/4436): Automatically scroll to the current measurement in the explorer
1.  [#4659](https://github.com/influxdata/chronograf/pull/4659): Simplify Flux explorer tree and improve searching
1.  [#4744](https://github.com/influxdata/chronograf/pull/4744): Update logs page to show missing syslog message.
1.  [#4745](https://github.com/influxdata/chronograf/pull/4745): Fix dashboard link text casing changing quick select sort order

### Bug Fixes
1.  [#4272](https://github.com/influxdata/chronograf/pull/4272): Fix logs loading description not displaying
1.  [#4363](https://github.com/influxdata/chronograf/pull/4363): Position expanded log messages above logs table
1.  [#4272](https://github.com/influxdata/chronograf/pull/4272): Fix logs loading description not displaying
1.  [#4363](https://github.com/influxdata/chronograf/pull/4363): Position expanded log messages above logs table
1.  [#4388](https://github.com/influxdata/chronograf/pull/4388): Fix logs to progressively load results and provide feedback on search
1.  [#4408](https://github.com/influxdata/chronograf/pull/4408): Render null data point values in Alerts Table as mdashes
1.  [#4466](https://github.com/influxdata/chronograf/pull/4466): Maintain focus on Flux Editor text area when adding nodes via code
1.  [#4479](https://github.com/influxdata/chronograf/pull/4479): Add validation to Alert Rule messages
1.  [#4599](https://github.com/influxdata/chronograf/pull/4599): Fix search results updating race condition
1.  [#4605](https://github.com/influxdata/chronograf/pull/4605): Fix vertical stuck vertical scroll in firefox
1.  [#4612](https://github.com/influxdata/chronograf/pull/4612): Fix issue with disappearing alias'
1.  [#4621](https://github.com/influxdata/chronograf/pull/4621): Fix log viewer message expansion
1.  [#4640](https://github.com/influxdata/chronograf/pull/4640): Fix missing horizontal scrollbar
1.  [#4645](https://github.com/influxdata/chronograf/pull/4645): Add hostname to log viewer

## v1.6.2 [2018-09-06]

### UI Improvements
1.  [#4225](https://github.com/influxdata/chronograf/pull/4225): Make infinite scroll UX in Log Viewer more crisp by decreasing results queried for at a time

### Bug Fixes
1.  [#4231](https://github.com/influxdata/chronograf/pull/4231): Fix notifying user to press ESC to exit presentation mode
1.  [#4234](https://github.com/influxdata/chronograf/pull/4234): Fix persisting whether or not template variable control bar is open
1.  [#4235](https://github.com/influxdata/chronograf/pull/4235): Fix Submit Query button in Data Explorer to correctly return results

## v1.6.1 [2018-08-02]

### Features
1.  [#4033](https://github.com/influxdata/chronograf/pull/4033): Include sources id, links, and names in dashboard export
1.  [#4068](https://github.com/influxdata/chronograf/pull/4068): Add ability to map sources when importing dashboard
1.  [#4144](https://github.com/influxdata/chronograf/pull/4144): Create onboarding wizard for adding source and kapacitor connections
1.  [#4208](https://github.com/influxdata/chronograf/pull/4208): Add a duration to the show series and tag values on host page

### UI Improvements
1.  [#4009](https://github.com/influxdata/chronograf/pull/4009): Make it to get mouse into hover legend
1.  [#4213](https://github.com/influxdata/chronograf/pull/4213): Replace logs play/pause toggle with single button

### Bug Fixes
1.  [#3976](https://github.com/influxdata/chronograf/pull/3976): Ensure text template variables reflect query parameters
1.  [#3976](https://github.com/influxdata/chronograf/pull/3976): Enable using a new, blank text template variable in a query
1.  [#3976](https://github.com/influxdata/chronograf/pull/3976): Ensure cells with broken queries display “No Data”
1.  [#3978](https://github.com/influxdata/chronograf/pull/3978): Fix use of template variables within InfluxQL regexes
1.  [#3994](https://github.com/influxdata/chronograf/pull/3994): Pressing play on log viewer goes to now
1.  [#4008](https://github.com/influxdata/chronograf/pull/4008): Fix display of log viewer histogram when a basepath is enabled
1.  [#4038](https://github.com/influxdata/chronograf/pull/4038): Fix crosshairs and hover legend display in Alert Rule visualization
1.  [#4067](https://github.com/influxdata/chronograf/pull/4067): Size loading spinners based on height of their container

## v1.6.0 [2018-06-18]

### Features
1.  [#3522](https://github.com/influxdata/chronograf/pull/3522): Add support for Template Variables in Cell Titles
1.  [#3559](https://github.com/influxdata/chronograf/pull/3559): Add ability to export and import dashboards
1.  [#3556](https://github.com/influxdata/chronograf/pull/3556): Add ability to override template variables and time ranges via URL query
1.  [#3814](https://github.com/influxdata/chronograf/pull/3814): Add pprof routes to chronograf server
1.  [#3806](https://github.com/influxdata/chronograf/pull/3806): Add API to get/update Log Viewer UI config
1.  [#3896](https://github.com/influxdata/chronograf/pull/3896): Consume new Log Viewer config API in client to allow user to configure log viewer UI for their organization
1.  [#3842](https://github.com/influxdata/chronograf/pull/3842): Add V2 Cells API
1.  [#3947](https://github.com/influxdata/chronograf/pull/3947): Add V2 Dashboard API

### UI Improvements
1.  [#3474](https://github.com/influxdata/chronograf/pull/3474): Sort task table on Manage Alert page alphabetically
1.  [#3590](https://github.com/influxdata/chronograf/pull/3590): Redesign icons in side navigation
1.  [#3696](https://github.com/influxdata/chronograf/pull/3696): Add ability to delete entire queries in Flux Editor
1.  [#3671](https://github.com/influxdata/chronograf/pull/3671): Remove Snip functionality in hover legend
1.  [#3659](https://github.com/influxdata/chronograf/pull/3659): Upgrade Data Explorer query text field with syntax highlighting and partial multi-line support
1.  [#3663](https://github.com/influxdata/chronograf/pull/3663): Truncate message preview in Alert Rules table
1.  [#3770](https://github.com/influxdata/chronograf/pull/3770): Improve performance of graph crosshairs
1.  [#3790](https://github.com/influxdata/chronograf/pull/3790): Hide dashboard cell menu until mouse over cell
1.  [#3803](https://github.com/influxdata/chronograf/pull/3803): Auto-Scale single-stat text to match cell dimensions

### Bug Fixes
1.  [#3527](https://github.com/influxdata/chronograf/pull/3527): Ensure cell queries use constraints from TimeSelector
1.  [#3573](https://github.com/influxdata/chronograf/pull/3573): Fix Gauge color selection bug
1.  [#3649](https://github.com/influxdata/chronograf/pull/3649): Fix erroneous icons in Date Picker widget
1.  [#3697](https://github.com/influxdata/chronograf/pull/3697): Fix allowing hyphens in basepath
1.  [#3698](https://github.com/influxdata/chronograf/pull/3698): Fix error in cell when tempVar returns no values
1.  [#3733](https://github.com/influxdata/chronograf/pull/3733): Change arrows in table columns so that ascending sort points up and descending points down
1.  [#3751](https://github.com/influxdata/chronograf/pull/3751): Fix crosshairs moving passed the edges of graphs
1.  [#3759](https://github.com/influxdata/chronograf/pull/3759): Change y-axis options to have valid defaults
1.  [#3793](https://github.com/influxdata/chronograf/pull/3793): Stop making requests for old sources after changing sources
1.  [#3888](https://github.com/influxdata/chronograf/pull/3888): Fix health check status code creating firefox error
1.  [#3951](https://github.com/influxdata/chronograf/pull/3951): Change decimal places to enforce 2 places by default in cells

## v1.5.0.0 [2018-05-15-RC]

### Features
1.  [#3080](https://github.com/influxdata/chronograf/pull/3080): Add table graph as a visualization option
1.  [#3233](https://github.com/influxdata/chronograf/pull/3233): Add default retention policy field as option in source configuration for use in querying hosts from Host List page & Host pages
1.  [#3290](https://github.com/influxdata/chronograf/pull/3290): Add support for PagerDuty v2 in UI
1.  [#3369](https://github.com/influxdata/chronograf/pull/3369): Add support for OpsGenie v2 in UI
1.  [#3386](https://github.com/influxdata/chronograf/pull/3386): Add support for Kafka in UI to configure and create alert handlers
1.  [#3416](https://github.com/influxdata/chronograf/pull/3416): Allow kapacitor services to be disabled
1.  [#3416](https://github.com/influxdata/chronograf/pull/3416): Add support for disabling kapacitor services
1.  [#3465](https://github.com/influxdata/chronograf/pull/3465): Add support for multiple slack configurations in the UI
1.  [#3491](https://github.com/influxdata/chronograf/pull/3491): Upgrade kapacitor client to 1.5
1.  [#3490](https://github.com/influxdata/chronograf/pull/3490): Add support for multiple kafka configurations in the UI

### UI Improvements
1.  [#3204](https://github.com/influxdata/chronograf/pull/3204): Notify user when a dashboard cell is added, removed, or cloned
1.  [#3215](https://github.com/influxdata/chronograf/pull/3215): Fix Template Variables Control Bar to top of dashboard page
1.  [#3214](https://github.com/influxdata/chronograf/pull/3214): Remove extra click when creating dashboard cell
1.  [#3256](https://github.com/influxdata/chronograf/pull/3256): Reduce font sizes in dashboards for increased space efficiency
1.  [#3320](https://github.com/influxdata/chronograf/pull/3320): Add overlay animation to Template Variables Manager
1.  [#3245](https://github.com/influxdata/chronograf/pull/3245): Display 'no results' on cells without results
1.  [#3354](https://github.com/influxdata/chronograf/pull/3354): Disable template variables for non editing users
1.  [#3353](https://github.com/influxdata/chronograf/pull/3353): YAxisLabels in Dashboard Graph Builder not showing until graph is redrawn
1.  [#3378](https://github.com/influxdata/chronograf/pull/3378): Ensure table graphs have a consistent ux between chrome and firefox
1.  [#3401](https://github.com/influxdata/chronograf/pull/3401): Change AutoRefresh interval to paused
1.  [#3404](https://github.com/influxdata/chronograf/pull/3404): Get cloned cell name for notification from cloned cell generator function
1.  [#3461](https://github.com/influxdata/chronograf/pull/3461): Improve load time for host pages
1.  [#3423](https://github.com/influxdata/chronograf/pull/3423): Show kapacitor batch point info in log panel

### Bug Fixes
1.  [#3252](https://github.com/influxdata/chronograf/pull/3252): Allow user to select tickscript editor with mouseclick
1.  [#3279](https://github.com/influxdata/chronograf/pull/3279): Change color when value is equal to or greater than threshold value
1.  [#3281](https://github.com/influxdata/chronograf/pull/3281): Fix base path for kapacitor logs
1.  [#3284](https://github.com/influxdata/chronograf/pull/3284): Fix logout when using basepath & simplify basepath usage (deprecates `PREFIX_ROUTES`)
1.  [#3349](https://github.com/influxdata/chronograf/pull/3349): Fix graphs in alert rule builder for queries that include groupby
1.  [#3345](https://github.com/influxdata/chronograf/pull/3345): Fix auto not showing in the group by dropdown and explorer getting disconnected
1.  [#3353](https://github.com/influxdata/chronograf/pull/3353): Display y-axis label on initial graph load
1.  [#3352](https://github.com/influxdata/chronograf/pull/3352): Fix not being able to change the source in the CEO display
1.  [#3357](https://github.com/influxdata/chronograf/pull/3357): Fix only the selected template variable value getting loaded
1.  [#3389](https://github.com/influxdata/chronograf/pull/3389): Fix Generic OAuth bug for GitHub Enterprise where the principal was incorrectly being checked for email being Primary and Verified
1.  [#3402](https://github.com/influxdata/chronograf/pull/3402): Fix missing icons when using basepath
1.  [#3412](https://github.com/influxdata/chronograf/pull/3412): Limit max-width of TICKScript editor.
1.  [#3166](https://github.com/influxdata/chronograf/pull/3166): Fixes naming of new TICKScripts
1.  [#3412](https://github.com/influxdata/chronograf/pull/3412): Limit max-width of TICKScript editor
1.  [#3166](https://github.com/influxdata/chronograf/pull/3166): Fix naming of new TICKScripts
1.  [#3449](https://github.com/influxdata/chronograf/pull/3449): Fix data explorer query error reporting regression
1.  [#3412](https://github.com/influxdata/chronograf/pull/3412): Limit max-width of TICKScript editor.
1.  [#3166](https://github.com/influxdata/chronograf/pull/3166): Fixes naming of new TICKScripts
1.  [#3449](https://github.com/influxdata/chronograf/pull/3449): Fixes data explorer query error reporting regression
1.  [#3453](https://github.com/influxdata/chronograf/pull/3453): Fix Kapacitor Logs fetch regression
1.  [#3500](https://github.com/influxdata/chronograf/pull/3500): Fix switching sources for a dashboard cell

## v1.4.4.1 [2018-04-16]

### Bug Fixes
1.  [#3211](https://github.com/influxdata/chronograf/pull/3211): Snapshot all db struct types in migration files

## v1.4.4.0 [2018-04-13]

### Features
1.  [#2526](https://github.com/influxdata/chronograf/pull/2526): Add support for RS256/JWKS verification, support for id_token parsing (as in ADFS)
1.  [#3060](https://github.com/influxdata/chronograf/pull/3060): Add ability to set a color palette for Line, Stacked, Step-Plot, and Bar graphs
1.  [#3103](https://github.com/influxdata/chronograf/pull/3103): Add ability to clone dashboards
1.  [#3184](https://github.com/influxdata/chronograf/pull/3184): Add ability to clone cells
1.  [#3080](https://github.com/influxdata/chronograf/pull/3080): Add tabular data visualization option with features
1.  [#3120](https://github.com/influxdata/chronograf/pull/3120): Change :interval: to represent a raw influxql duration value
1.  [#2832](https://github.com/influxdata/chronograf/pull/2832): Add paginated measurements API to server
1.  [#3148](https://github.com/influxdata/chronograf/pull/3148): Data explorer measurements can be toggled open

### UI Improvements
1.  [#3088](https://github.com/influxdata/chronograf/pull/3088): New dashboard cells appear at bottom of layout and assume the size of the most common cell
1.  [#3096](https://github.com/influxdata/chronograf/pull/3096): Standardize delete confirmation interactions
1.  [#3096](https://github.com/influxdata/chronograf/pull/3096): Standardize save & cancel interactions
1.  [#3116](https://github.com/influxdata/chronograf/pull/3116): Improve cell renaming

### Bug Fixes
1.  [#3094](https://github.com/influxdata/chronograf/pull/3094): Always save template variables on first edit
1.  [#3104](https://github.com/influxdata/chronograf/pull/3104): Query annotations at auto-refresh interval
1.  [#3109](https://github.com/influxdata/chronograf/pull/3109): Display link to configure Kapacitor on Alerts Page if no configured kapacitor.
1.  [#3111](https://github.com/influxdata/chronograf/pull/3111): Fix saving of new TICKscripts
1.  [#3130](https://github.com/influxdata/chronograf/pull/3130): Fix appearance of cell Y-Axis titles
1.  [#3129](https://github.com/influxdata/chronograf/pull/3129): Only add stateChangesOnly to new rules
1.  [#3131](https://github.com/influxdata/chronograf/pull/3131): Fix 500s when deleting organizations
1.  [#3137](https://github.com/influxdata/chronograf/pull/3137): Fixes issues with providing regexp in query
1.  [#3144](https://github.com/influxdata/chronograf/pull/3144): Ensure correct basepath prefix in URL pathname when passing InfluxQL query param to Data Explorer
1.  [#3128](https://github.com/influxdata/chronograf/pull/3128): Fix type error bug in Kapacitor Alert Config page and persist deleting of team and recipient in OpsGenieConfig
1.  [#3149](https://github.com/influxdata/chronograf/pull/3149): Fixes errors caused by switching query tabs in CEO
1.  [#3162](https://github.com/influxdata/chronograf/pull/3162): Only send threshold value to parent on blur
1.  [#3168](https://github.com/influxdata/chronograf/pull/3168): Require that emails on GitHub & Generic OAuth2 principals be verified & primary, if those fields are provided
1.  [#3182](https://github.com/influxdata/chronograf/pull/3182): Send notification when rp creation returns a failure
1.  [#3181](https://github.com/influxdata/chronograf/pull/3181): Show valid time in custom time range when now is selected
1.  [#3179](https://github.com/influxdata/chronograf/pull/3179): Default to zero for gauges
1.  [#3237](https://github.com/influxdata/chronograf/pull/3237): Fixes now() time parsing when requesting annotations

## v1.4.3.1 [2018-04-02]

### Bug Fixes
1.  [#3107](https://github.com/influxdata/chronograf/pull/3107): Fixes template variable editing not allowing saving
1.  [#3094](https://github.com/influxdata/chronograf/pull/3094): Save template variables on first edit
1.  [#3101](https://github.com/influxdata/chronograf/pull/3101): Fix template variables not loading all values

## v1.4.3.0 [2018-03-28]

### Features
1.  [#2973](https://github.com/influxdata/chronograf/pull/2973): Add unsafe SSL to Kapacitor UI configuration
1.  [#3047](https://github.com/influxdata/chronograf/pull/3047): Add server flag to grant SuperAdmin status to users authenticating from a specific Auth0 Organization

### UI Improvements
1.  [#2910](https://github.com/influxdata/chronograf/pull/2910): Redesign system notifications

### Bug Fixes
1.  [#2911](https://github.com/influxdata/chronograf/pull/2911): Fix Heroku OAuth
1.  [#2953](https://github.com/influxdata/chronograf/pull/2953): Fix error reporting in DataExplorer
1.  [#2947](https://github.com/influxdata/chronograf/pull/2947): Fix Okta oauth2 provider support
1.  [#2866](https://github.com/influxdata/chronograf/pull/2866): Change hover text on delete mappings confirmation button to 'Delete'
1.  [#2919](https://github.com/influxdata/chronograf/pull/2919): Automatically add graph type 'line' to any graph missing a type
1.  [#2970](https://github.com/influxdata/chronograf/pull/2970): Fix hanging browser on docker host dashboard
1.  [#3006](https://github.com/influxdata/chronograf/pull/3006): Fix Kapacitor Rules task enabled checkboxes to only toggle exactly as clicked
1.  [#3048](https://github.com/influxdata/chronograf/pull/3048): Prevent Multi-Select Dropdown in InfluxDB Admin Users and Roles tabs from losing selection state
1.  [#3073](https://github.com/influxdata/chronograf/pull/3073): Fix Delete button in All Users admin page
1.  [#3068](https://github.com/influxdata/chronograf/pull/3068): Fix intermittent missing fill from graphs
1.  [#3087](https://github.com/influxdata/chronograf/pull/3087): Exit annotation edit mode when user navigates away from dashboard
1.  [#3079](https://github.com/influxdata/chronograf/pull/3082): Support custom time range in annotations api wrapper
1.  [#3068](https://github.com/influxdata/chronograf/pull/3068): Fix intermittent missing fill from graphs
1.  [#3079](https://github.com/influxdata/chronograf/pull/3082): Support custom time range in annotations api wrapper
1.  [#3087](https://github.com/influxdata/chronograf/pull/3087): Exit annotation edit mode when user navigates away from dashboard
1.  [#3073](https://github.com/influxdata/chronograf/pull/3073): Fix Delete button in All Users admin page

## v1.4.2.3 [2018-03-08]

## v1.4.2.2 [2018-03-07]

### Bug Fixes
1.  [#2859](https://github.com/influxdata/chronograf/pull/2859): Enable Mappings save button when valid
1.  [#2933](https://github.com/influxdata/chronograf/pull/2933): Include url in Kapacitor connection creation requests

## v1.4.2.1 [2018-02-28]

### Features
1.  [#2837](https://github.com/influxdata/chronograf/pull/2837): Prevent execution of queries in cells that are not in view on the dashboard page
1.  [#2829](https://github.com/influxdata/chronograf/pull/2829): Add an optional persistent legend which can toggle series visibility to dashboard cells
1.  [#2846](https://github.com/influxdata/chronograf/pull/2846): Allow user to annotate graphs via UI or API

### UI Improvements
1.  [#2848](https://github.com/influxdata/chronograf/pull/2848): Add ability to set a prefix and suffix on Single Stat and Gauge cell types
1.  [#2831](https://github.com/influxdata/chronograf/pull/2831): Rename 'Create Alerts' page to 'Manage Tasks'; Redesign page to improve clarity of purpose

### Bug Fixes
1.  [#2821](https://github.com/influxdata/chronograf/pull/2821): Save only selected template variable values into dashboards for non csv template variables
1.  [#2842](https://github.com/influxdata/chronograf/pull/2842): Use Generic APIKey for Oauth2 group lookup
1.  [#2850](https://github.com/influxdata/chronograf/pull/2850): Fix bug in which resizing any cell in a dashboard causes a Gauge cell to resize
1.  [#2886](https://github.com/influxdata/chronograf/pull/2886): Don't sort Single Stat & Gauge thresholds when editing threshold values
1.  [#2851](https://github.com/influxdata/chronograf/pull/2851): Maintain y axis labels in dashboard cells
1.  [#2819](https://github.com/influxdata/chronograf/pull/2819): Deprecate --new-sources in CLI

## v1.4.1.3 [2018-02-14]

### Bug Fixes
1.  [#2818](https://github.com/influxdata/chronograf/pull/2818): Allow self-signed certificates for Enterprise InfluxDB Meta nodes

## v1.4.1.2 [2018-02-13]

### Bug Fixes
1.  [9321336](https://github.com/influxdata/chronograf/commit/9321336): Respect basepath when fetching server api routes
1.  [#2812](https://github.com/influxdata/chronograf/pull/2812): Set default tempVar :interval: with data explorer csv download call.
1.  [#2811](https://github.com/influxdata/chronograf/pull/2811): Display series with value of 0 in a cell legend

## v1.4.1.1 [2018-02-12]

### Features
1.  [#2409](https://github.com/influxdata/chronograf/pull/2409): Allow multiple event handlers per rule
1.  [#2709](https://github.com/influxdata/chronograf/pull/2709): Add "send test alert" button to test kapacitor alert configurations
1.  [#2708](https://github.com/influxdata/chronograf/pull/2708): Link to kapacitor config panel from alert rule builder
1.  [#2722](https://github.com/influxdata/chronograf/pull/2722): Add auto refresh widget to hosts list page
1.  [#2784](https://github.com/influxdata/chronograf/pull/2784): Update go from 1.9.3 to 1.9.4
1.  [#2765](https://github.com/influxdata/chronograf/pull/2765): Update to go 1.9.3 and node 6.12.3 for releases
1.  [#2777](https://github.com/influxdata/chronograf/pull/2777): Allow user to delete themselves
1.  [#2703](https://github.com/influxdata/chronograf/pull/2703): Add All Users page, visible only to super admins
1.  [#2781](https://github.com/influxdata/chronograf/pull/2781): Introduce chronoctl binary for user CRUD operations
1.  [#2699](https://github.com/influxdata/chronograf/pull/2699): Introduce Mappings to allow control over new user organization assignments

### UI Improvements
1.  [#2698](https://github.com/influxdata/chronograf/pull/2698): Clarify terminology surrounding InfluxDB & Kapacitor connections
1.  [#2746](https://github.com/influxdata/chronograf/pull/2746): Separate saving TICKscript from exiting editor page
1.  [#2774](https://github.com/influxdata/chronograf/pull/2774): Enable Save (⌘ + Enter) and Cancel (Escape) hotkeys in Cell Editor Overlay
1.  [#2788](https://github.com/influxdata/chronograf/pull/2788): Enable customization of Single Stat "Base Color"

### Bug Fixes
1.  [#2684](https://github.com/influxdata/chronograf/pull/2684): Fix TICKscript Sensu alerts when no group by tags selected
1.  [#2756](https://github.com/influxdata/chronograf/pull/2756): Display 200 most-recent TICKscript log messages; prevent overlapping
1.  [#2757](https://github.com/influxdata/chronograf/pull/2757): Add "TO" to kapacitor SMTP config; improve config update error messages
1.  [#2761](https://github.com/influxdata/chronograf/pull/2761): Remove cli options from sysvinit service file
1.  [#2735](https://github.com/influxdata/chronograf/pull/2735): Remove cli options from systemd service file
1.  [#2788](https://github.com/influxdata/chronograf/pull/2788): Fix disappearance of text in Single Stat graphs during editing
1.  [#2780](https://github.com/influxdata/chronograf/pull/2780): Redirect to Alerts page after saving Alert Rule

## v1.4.0.1 [2018-1-9]

### Features
1.  [#2690](https://github.com/influxdata/chronograf/pull/2690): Add separate CLI flag for canned sources, kapacitors, dashboards, and organizations
1.  [#2672](https://github.com/influxdata/chronograf/pull/2672): Add telegraf interval configuration

### Bug Fixes
1.  [#2689](https://github.com/influxdata/chronograf/pull/2689): Allow insecure (self-signed) certificates for kapacitor and influxdb
1.  [#2664](https://github.com/influxdata/chronograf/pull/2664): Fix positioning of custom time indicator

## v1.4.0.0 [2017-12-22]

### UI Improvements
1.  [#2652](https://github.com/influxdata/chronograf/pull/2652): Add page header with instructional copy when adding initial source for consistency and clearer UX

### Bug Fixes
1.  [#2652](https://github.com/influxdata/chronograf/pull/2652): Make page render successfully when attempting to edit a source
1.  [#2664](https://github.com/influxdata/chronograf/pull/2664): Fix CustomTimeIndicator positioning
1.  [#2687](https://github.com/influxdata/chronograf/pull/2687): Remove series with "no value" from legend

## v1.4.0.0-rc2 [2017-12-21]

### UI Improvements
1.  [#2632](https://github.com/influxdata/chronograf/pull/2632): Tell user which organization they switched into and what role they have whenever they switch, including on Source Page

### Bug Fixes
1.  [#2639](https://github.com/influxdata/chronograf/pull/2639): Prevent SuperAdmin from modifying their own status
1.  [#2632](https://github.com/influxdata/chronograf/pull/2632): Give SuperAdmin DefaultRole when switching to organization where they have no role
1.  [#2642](https://github.com/influxdata/chronograf/pull/2642): Fix DE query config on first run

## v1.4.0.0-rc1 [2017-12-19]

### Features
1.  [#2593](https://github.com/influxdata/chronograf/pull/2593): Add option to use files for dashboards, organizations, data sources, and kapacitors
1.  [#2604](https://github.com/influxdata/chronograf/pull/2604): After chronograf version upgrade, backup database is created in ./backups

### UI Improvements
1.  [#2492](https://github.com/influxdata/chronograf/pull/2492): Cleanup style on login page with multiple OAuth2 providers

### Bug Fixes
1.  [#2502](https://github.com/influxdata/chronograf/pull/2502): Fix stale source data after updating or creating
1.  [#2616](https://github.com/influxdata/chronograf/pull/2616): Fix cell editing so query data choices are kept when updating a cell
1.  [#2612](https://github.com/influxdata/chronograf/pull/2612): Allow days as a valid duration value

## v1.4.0.0-beta2 [2017-12-14]

### UI Improvements
1.  [#2502](https://github.com/influxdata/chronograf/pull/2502): Fix cursor flashing between default and pointer
1.  [#2598](https://github.com/influxdata/chronograf/pull/2598): Allow appendage of a suffix to single stat visualizations
1.  [#2598](https://github.com/influxdata/chronograf/pull/2598): Allow optional colorization of text instead of background on single stat visualizations

### Bug Fixes
1.  [#2528](https://github.com/influxdata/chronograf/pull/2528): Fix template rendering to ignore template if not in query
1.  [#2563](https://github.com/influxdata/chronograf/pull/2563): Fix graph inversion if user input y-axis min greater than max

## v1.4.0.0-beta1 [2017-12-07]

### Features
1.  [#2506](https://github.com/influxdata/chronograf/pull/2506): Add support for multiple organizations, multiple users with role-based access control, and private instances
1.  [#2188](https://github.com/influxdata/chronograf/pull/2188): Add Kapacitor logs to the TICKscript editor
1.  [#2385](https://github.com/influxdata/chronograf/pull/2385): Add time shift feature to DataExplorer and Dashboards
1.  [#2426](https://github.com/influxdata/chronograf/pull/2426): Add auto group by time to Data Explorer
1.  [#2479](https://github.com/influxdata/chronograf/pull/2479): Support authentication for Enterprise Meta Nodes
1.  [#2456](https://github.com/influxdata/chronograf/pull/2456): Add boolean thresholds for kapacitor threshold alerts
1.  [#2460](https://github.com/influxdata/chronograf/pull/2460): Update kapacitor alerts to cast to float before sending to influx
1.  [#2400](https://github.com/influxdata/chronograf/pull/2400): Allow override of generic oauth2 keys for email

### UI Improvements
1.  [#2410](https://github.com/influxdata/chronograf/pull/2410): Introduce customizable Gauge visualization type for dashboard cells
1.  [#2427](https://github.com/influxdata/chronograf/pull/2427): Improve performance of Hosts, Alert History, and TICKscript logging pages when there are many items to display
1.  [#2384](https://github.com/influxdata/chronograf/pull/2384): Add filtering by name to Dashboard index page
1.  [#2477](https://github.com/influxdata/chronograf/pull/2477): Improve performance of hoverline rendering

### Bug Fixes
1.  [#2449](https://github.com/influxdata/chronograf/pull/2449): Fix .jsdep step fails when LDFLAGS is exported
1.  [#2157](https://github.com/influxdata/chronograf/pull/2157): Fix logscale producing console errors when only one point in graph
1.  [#2158](https://github.com/influxdata/chronograf/pull/2158): Fix 'Cannot connect to source' false error flag on Dashboard page
1.  [#2167](https://github.com/influxdata/chronograf/pull/2167): Add fractions of seconds to time field in csv export
1.  [#2087](https://github.com/influxdata/chronograf/pull/2087): Fix Chronograf requiring Telegraf's CPU and system plugins to ensure that all Apps appear on the HOST LIST page.
1.  [#2222](https://github.com/influxdata/chronograf/pull/2222): Fix template variables in dashboard query building.
1.  [#2291](https://github.com/influxdata/chronograf/pull/2291): Fix several kapacitor alert creation panics.
1.  [#2303](https://github.com/influxdata/chronograf/pull/2303): Add shadow-utils to RPM release packages
1.  [#2292](https://github.com/influxdata/chronograf/pull/2292): Source extra command line options from defaults file
1.  [#2327](https://github.com/influxdata/chronograf/pull/2327): After CREATE/DELETE queries, refresh list of databases in Data Explorer
1.  [#2327](https://github.com/influxdata/chronograf/pull/2327): Visualize CREATE/DELETE queries with Table view in Data Explorer
1.  [#2329](https://github.com/influxdata/chronograf/pull/2329): Include tag values alongside measurement name in Data Explorer result tabs
1.  [#2410](https://github.com/influxdata/chronograf/pull/2410): Redesign cell display options panel
1.  [#2386](https://github.com/influxdata/chronograf/pull/2386): Fix queries that include regex, numbers and wildcard
1.  [#2398](https://github.com/influxdata/chronograf/pull/2398): Fix apps on hosts page from parsing tags with null values
1.  [#2408](https://github.com/influxdata/chronograf/pull/2408): Fix updated Dashboard names not updating dashboard list
1.  [#2444](https://github.com/influxdata/chronograf/pull/2444): Fix create dashboard button
1.  [#2416](https://github.com/influxdata/chronograf/pull/2416): Fix default y-axis labels not displaying properly
1.  [#2423](https://github.com/influxdata/chronograf/pull/2423): Gracefully scale Template Variables Manager overlay on smaller displays
1.  [#2426](https://github.com/influxdata/chronograf/pull/2426): Fix Influx Enterprise users from deletion in race condition
1.  [#2467](https://github.com/influxdata/chronograf/pull/2467): Fix oauth2 logout link not having basepath
1.  [#2466](https://github.com/influxdata/chronograf/pull/2466): Fix supplying a role link to sources that do not have a metaURL
1.  [#2477](https://github.com/influxdata/chronograf/pull/2477): Fix hoverline intermittently not rendering
1.  [#2483](https://github.com/influxdata/chronograf/pull/2483): Update MySQL pre-canned dashboard to have query derivative correctly

### Features
1.  [#2188](https://github.com/influxdata/chronograf/pull/2188): Add Kapacitor logs to the TICKscript editor
1.  [#2384](https://github.com/influxdata/chronograf/pull/2384): Add filtering by name to Dashboard index page
1.  [#2385](https://github.com/influxdata/chronograf/pull/2385): Add time shift feature to DataExplorer and Dashboards
1.  [#2400](https://github.com/influxdata/chronograf/pull/2400): Allow override of generic oauth2 keys for email
1.  [#2426](https://github.com/influxdata/chronograf/pull/2426): Add auto group by time to Data Explorer
1.  [#2456](https://github.com/influxdata/chronograf/pull/2456): Add boolean thresholds for kapacitor threshold alerts
1.  [#2460](https://github.com/influxdata/chronograf/pull/2460): Update kapacitor alerts to cast to float before sending to influx
1.  [#2479](https://github.com/influxdata/chronograf/pull/2479): Support authentication for Enterprise Meta Nodes
1.  [#2477](https://github.com/influxdata/chronograf/pull/2477): Improve performance of hoverline rendering

## v1.3.10.0 [2017-10-24]

### Bug Fixes
1.  [#2095](https://github.com/influxdata/chronograf/pull/2095): Improve the copy in the retention policy edit page
1.  [#2122](https://github.com/influxdata/chronograf/pull/2122): Fix 'Could not connect to source' bug on source creation with unsafe-ssl
1.  [#2093](https://github.com/influxdata/chronograf/pull/2093): Fix when exporting `SHOW DATABASES` CSV has bad data
1.  [#2098](https://github.com/influxdata/chronograf/pull/2098): Fix not-equal-to highlighting in Kapacitor Rule Builder
1.  [#2130](https://github.com/influxdata/chronograf/pull/2130): Fix undescriptive error messages for database and retention policy creation
1.  [#2135](https://github.com/influxdata/chronograf/pull/2135): Fix drag and drop cancel button when writing data in the data explorer
1.  [#2128](https://github.com/influxdata/chronograf/pull/2128): Fix persistence of "SELECT AS" statements in queries

### Features
1.  [#2083](https://github.com/influxdata/chronograf/pull/2083): Every dashboard can now have its own time range
1.  [#2045](https://github.com/influxdata/chronograf/pull/2045): Add CSV download option in dashboard cells
1.  [#2133](https://github.com/influxdata/chronograf/pull/2133): Implicitly prepend source urls with http://
1.  [#2127](https://github.com/influxdata/chronograf/pull/2127): Add support for graph zooming and point display on the millisecond-level
1.  [#2103](https://github.com/influxdata/chronograf/pull/2103): Add manual refresh button for Dashboard, Data Explorer, and Host Pages

### UI Improvements
1.  [#2111](https://github.com/influxdata/chronograf/pull/2111): Increase size of Cell Editor query tabs to reveal more of their query strings
1.  [#2120](https://github.com/influxdata/chronograf/pull/2120): Improve appearance of Admin Page tabs on smaller screens
1.  [#2119](https://github.com/influxdata/chronograf/pull/2119): Add cancel button to TICKscript editor
1.  [#2104](https://github.com/influxdata/chronograf/pull/2104): Redesign dashboard naming & renaming interaction
1.  [#2104](https://github.com/influxdata/chronograf/pull/2104): Redesign dashboard switching dropdown

## v1.3.9.0 [2017-10-06]

### Bug Fixes
1.  [#2004](https://github.com/influxdata/chronograf/pull/2004): Fix Data Explorer disappearing query templates in dropdown
1.  [#2006](https://github.com/influxdata/chronograf/pull/2006): Fix missing alert for duplicate db name
1.  [#2015](https://github.com/influxdata/chronograf/pull/2015): Chronograf shows real status for windows hosts when metrics are saved in non-default db - thank you, @ar7z1!
1.  [#2019](https://github.com/influxdata/chronograf/pull/2006): Fix false error warning for duplicate kapacitor name
1.  [#2018](https://github.com/influxdata/chronograf/pull/2018): Fix unresponsive display options and query builder in dashboards
1.  [#2004](https://github.com/influxdata/chronograf/pull/2004): Fix DE query templates dropdown disappearance
1.  [#2006](https://github.com/influxdata/chronograf/pull/2006): Fix no alert for duplicate db name
1.  [#2015](https://github.com/influxdata/chronograf/pull/2015): Chronograf shows real status for windows hosts when metrics are saved in non-default db - thank you, @ar7z1!
1.  [#2019](https://github.com/influxdata/chronograf/pull/2006): Fix false error warning for duplicate kapacitor name
1.  [#2018](https://github.com/influxdata/chronograf/pull/2018): Fix unresponsive display options and query builder in dashboards
1.  [#1996](https://github.com/influxdata/chronograf/pull/1996): Able to switch InfluxDB sources on a per graph basis

### Features
1.  [#1885](https://github.com/influxdata/chronograf/pull/1885): Add `fill` options to data explorer and dashboard queries
1.  [#1978](https://github.com/influxdata/chronograf/pull/1978): Support editing kapacitor TICKscript
1.  [#1721](https://github.com/influxdata/chronograf/pull/1721): Introduce the TICKscript editor UI
1.  [#1992](https://github.com/influxdata/chronograf/pull/1992): Add .csv download button to data explorer
1.  [#2082](https://github.com/influxdata/chronograf/pull/2082): Add Data Explorer InfluxQL query and location query synchronization, so queries can be shared via a a URL
1.  [#1996](https://github.com/influxdata/chronograf/pull/1996): Able to switch InfluxDB sources on a per graph basis
1.  [#2041](https://github.com/influxdata/chronograf/pull/2041): Add now() as an option in the Dashboard date picker

### UI Improvements
1.  [#2002](https://github.com/influxdata/chronograf/pull/2002): Require a second click when deleting a dashboard cell
1.  [#2002](https://github.com/influxdata/chronograf/pull/2002): Sort database list in Schema Explorer alphabetically
1.  [#2002](https://github.com/influxdata/chronograf/pull/2002): Improve usability of dashboard cell context menus
1.  [#2002](https://github.com/influxdata/chronograf/pull/2002): Move dashboard cell renaming UI into Cell Editor Overlay
1.  [#2040](https://github.com/influxdata/chronograf/pull/2040): Prevent the legend from overlapping graphs at the bottom of the screen
1.  [#2054](https://github.com/influxdata/chronograf/pull/2054): Add a "Plus" icon to every button with an Add or Create action for clarity and consistency
1.  [#2052](https://github.com/influxdata/chronograf/pull/2052): Make hovering over series smoother
1.  [#2071](https://github.com/influxdata/chronograf/pull/2071): Reduce the number of pixels per cell to one point per 3 pixels
1.  [#2072](https://github.com/influxdata/chronograf/pull/2072): Remove tabs from Data Explorer
1.  [#2057](https://github.com/influxdata/chronograf/pull/2057): Improve appearance of placeholder text in inputs
1.  [#2057](https://github.com/influxdata/chronograf/pull/2057): Add ability to use "Default" values in Source Connection form
1.  [#2069](https://github.com/influxdata/chronograf/pull/2069): Display name & port in SourceIndicator tooltip
1.  [#2078](https://github.com/influxdata/chronograf/pull/2078): Improve UX/UI of Kapacitor Rule Builder to be more intuitive
1.  [#2078](https://github.com/influxdata/chronograf/pull/2078): Rename "Measurements" to "Measurements & Tags" in Query Builder

## v1.3.8.0 [2017-09-07]

### Bug Fixes
1.  [#1886](https://github.com/influxdata/chronograf/pull/1886): Fix the limit of 100 alert rules on alert rules page
1.  [#1930](https://github.com/influxdata/chronograf/pull/1930): Fix graphs when y-values are constant
1.  [#1951](https://github.com/influxdata/chronograf/pull/1951): Fix crosshair not being removed when user leaves graph
1.  [#1943](https://github.com/influxdata/chronograf/pull/1943): Fix inability to add kapacitor from source page on fresh install
1.  [#1947](https://github.com/influxdata/chronograf/pull/1947): Fix DataExplorer crashing if a field property is not present in the queryConfig
1.  [#1957](https://github.com/influxdata/chronograf/pull/1957): Fix the max y value of stacked graphs preventing display of the upper bounds of the chart
1.  [#1969](https://github.com/influxdata/chronograf/pull/1969): Fix for delayed selection of template variables using URL query params
1.  [#1982](https://github.com/influxdata/chronograf/pull/1982): Fix return code on meta nodes when raft redirects to leader

### Features
1.  [#1928](https://github.com/influxdata/chronograf/pull/1928): Add prefix, suffix, scale, and other y-axis formatting for cells in dashboards
1.  [#1934](https://github.com/influxdata/chronograf/pull/1934): Update the group by time when zooming in graphs
1.  [#1945](https://github.com/influxdata/chronograf/pull/1945): Add the ability to link directly to presentation mode in dashboards with the `present` boolean query parameter in the URL
1.  [#1969](https://github.com/influxdata/chronograf/pull/1969): Add the ability to select a template variable via a URL parameter

### UI Improvements
1.  [#1933](https://github.com/influxdata/chronograf/pull/1933): Use line-stacked graph type for memory information - thank you, @Joxit!
1.  [#1940](https://github.com/influxdata/chronograf/pull/1940): Improve cell sizes in Admin Database tables
1.  [#1942](https://github.com/influxdata/chronograf/pull/1942): Polish appearance of optional alert parameters in Kapacitor rule builder
1.  [#1944](https://github.com/influxdata/chronograf/pull/1944): Add active state for Status page navbar icon
1.  [#1944](https://github.com/influxdata/chronograf/pull/1944): Improve UX of navigation to a sub-nav item in the navbar
1.  [#1971](https://github.com/influxdata/chronograf/pull/1971): Resolve confusing deadman trigger alert rule UI

## v1.3.7.0 [2017-08-23]

### Features
1.  [#1928](https://github.com/influxdata/chronograf/pull/1928): Add prefix, suffix, scale, and other y-axis formatting

## v1.3.7.0

### Bug Fixes
1.  [#1795](https://github.com/influxdata/chronograf/pull/1795): Fix uptime status on Windows hosts running Telegraf
1.  [#1715](https://github.com/influxdata/chronograf/pull/1715): Chronograf now renders on IE11.
1.  [#1870](https://github.com/influxdata/chronograf/pull/1870): Fix console error for placing prop on div
1.  [#1864](https://github.com/influxdata/chronograf/pull/1864): Fix Write Data form upload button and add `onDragExit` handler
1.  [#1891](https://github.com/influxdata/chronograf/pull/1891): Fix Kapacitor config for PagerDuty via the UI
1.  [#1872](https://github.com/influxdata/chronograf/pull/1872): Prevent stats in the legend from wrapping line

### Features
1.  [#1863](https://github.com/influxdata/chronograf/pull/1863): Improve 'new-sources' server flag example by adding 'type' key

### UI Improvements
1.  [#1862](https://github.com/influxdata/chronograf/pull/1862): Show "Add Graph" button on cells with no queries

## v1.3.6.1 [2017-08-14]
**Upgrade Note** This release (1.3.6.1) fixes a possibly data corruption issue with dashboard cells' graph types. If you upgraded to 1.3.6.0 and visited any dashboard, once you have then upgraded to this release (1.3.6.1) you will need to manually reset the graph type for every cell via the cell's caret --> Edit --> Display Options. If you upgraded directly to 1.3.6.1, you should not experience this issue.

## Bug Fixes
1.  [#1795](https://github.com/influxdata/chronograf/pull/1795): Fix uptime status on Windows hosts running Telegraf
1.  [#1715](https://github.com/influxdata/chronograf/pull/1715): Chronograf now renders on IE11.
1.  [#1870](https://github.com/influxdata/chronograf/pull/1870): Fix console error for placing prop on div
1.  [#1864](https://github.com/influxdata/chronograf/pull/1864): Fix Write Data form upload button and add `onDragExit` handler
1.  [#1866](https://github.com/influxdata/chronograf/pull/1866): Fix missing cell type (and consequently single-stat)
1.  [#1891](https://github.com/influxdata/chronograf/pull/1891): Fix Kapacitor config for PagerDuty via the UI
1.  [#1897](https://github.com/influxdata/chronograf/pull/1897): Fix regression from [#1864](https://github.com/influxdata/chronograf/pull/1864) and redesign drag & drop interaction
1.  [#1872](https://github.com/influxdata/chronograf/pull/1872): Prevent stats in the legend from wrapping line
1.  [#1899](https://github.com/influxdata/chronograf/pull/1899): Fix raw query editor in Data Explorer not using selected time
1.  [#1922](https://github.com/influxdata/chronograf/pull/1922): Fix Safari display issues in the Cell Editor display options
1.  [#1715](https://github.com/influxdata/chronograf/pull/1715): Chronograf now renders on IE11.
1.  [#1866](https://github.com/influxdata/chronograf/pull/1866): Fix missing cell type (and consequently single-stat)
1.  [#1866](https://github.com/influxdata/chronograf/pull/1866): Fix data corruption issue with dashboard graph types
    **Note**: If you upgraded to 1.3.6.0 and visited any dashboard, you will need to manually reset the graph type for every cell via the cell's caret -> Edit -> Display Options.
1.  [#1870](https://github.com/influxdata/chronograf/pull/1870): Fix console error for placing prop on div
1.  [#1845](https://github.com/influxdata/chronograf/pull/1845): Fix inaccessible scroll bar in Data Explorer table
1.  [#1866](https://github.com/influxdata/chronograf/pull/1866): Fix non-persistence of dashboard graph types
1.  [#1872](https://github.com/influxdata/chronograf/pull/1872): Prevent stats in the legend from wrapping line

### Features
1.  [#1863](https://github.com/influxdata/chronograf/pull/1863): Improve 'new-sources' server flag example by adding 'type' key
1.  [#1898](https://github.com/influxdata/chronograf/pull/1898): Add an input and validation to custom time range calendar dropdowns
1.  [#1904](https://github.com/influxdata/chronograf/pull/1904): Add support for selecting template variables with URL params
1.  [#1859](https://github.com/influxdata/chronograf/pull/1859): Add y-axis controls to the API for layouts

### UI Improvements
1.  [#1862](https://github.com/influxdata/chronograf/pull/1862): Show "Add Graph" button on cells with no queries

## v1.3.6.1 [2017-08-14]

**Upgrade Note** This release (1.3.6.1) fixes a possibly data corruption issue with dashboard cells' graph types. If you upgraded to 1.3.6.0 and visited any dashboard, once you have then upgraded to this release (1.3.6.1) you will need to manually reset the graph type for every cell via the cell's caret --> Edit --> Display Options. If you upgraded directly to 1.3.6.1, you should not experience this issue.

### Bug Fixes
1.  [#1845](https://github.com/influxdata/chronograf/pull/1845): Fix inaccessible scroll bar in Data Explorer table
1.  [#1866](https://github.com/influxdata/chronograf/pull/1866): Fix non-persistence of dashboard graph types

### Features
1.  [#1859](https://github.com/influxdata/chronograf/pull/1859): Add y-axis controls to the API for layouts

### UI Improvements
1.  [#1846](https://github.com/influxdata/chronograf/pull/1846): Increase screen real estate of Query Maker in the Cell Editor Overlay

## v1.3.6.0 [2017-08-08]

### Bug Fixes
1.  [#1798](https://github.com/influxdata/chronograf/pull/1798): Fix domain not updating in visualizations when changing time range manually
1.  [#1799](https://github.com/influxdata/chronograf/pull/1799): Prevent console error spam from Dygraph's synchronize method when a dashboard has only one graph
1.  [#1813](https://github.com/influxdata/chronograf/pull/1813): Guarantee UUID for each Alert Table key to prevent dropping items when keys overlap
1.  [#1795](https://github.com/influxdata/chronograf/pull/1795): Fix uptime status on Windows hosts running Telegraf
1.  [#1715](https://github.com/influxdata/chronograf/pull/1715): Chronograf now renders properly on IE11.

### Features
1.  [#1744](https://github.com/influxdata/chronograf/pull/1744): Add a few time range shortcuts to the custom time range menu
1.  [#1714](https://github.com/influxdata/chronograf/pull/1714): Add ability to edit a dashboard graph's y-axis bounds
1.  [#1714](https://github.com/influxdata/chronograf/pull/1714): Add ability to edit a dashboard graph's y-axis label
1.  [#1744](https://github.com/influxdata/chronograf/pull/1744): Add a few pre-set time range selections to the custom time range menu-- be sure to add a sensible GROUP BY
1.  [#1744](https://github.com/influxdata/chronograf/pull/1744): Add a few time range shortcuts to the custom time range menu

### UI Improvements
1.  [#1796](https://github.com/influxdata/chronograf/pull/1796): Add spinner write data modal to indicate data is being written
1.  [#1805](https://github.com/influxdata/chronograf/pull/1805): Fix bar graphs overlapping
1.  [#1805](https://github.com/influxdata/chronograf/pull/1805): Assign a series consistent coloring when it appears in multiple cells
1.  [#1800](https://github.com/influxdata/chronograf/pull/1800): Increase size of line protocol manual entry in Data Explorer's Write Data overlay
1.  [#1812](https://github.com/influxdata/chronograf/pull/1812): Improve error message when request for Status Page News Feed fails
1.  [#1858](https://github.com/influxdata/chronograf/pull/1858): Provide affirmative UI choice for 'auto' in DisplayOptions with new toggle-based component

## v1.3.5.0 [2017-07-27]

### Bug Fixes
1.  [#1708](https://github.com/influxdata/chronograf/pull/1708): Fix z-index issue in dashboard cell context menu
1.  [#1752](https://github.com/influxdata/chronograf/pull/1752): Clarify BoltPath server flag help text by making example the default path
1.  [#1703](https://github.com/influxdata/chronograf/pull/1703): Fix cell name cancel not reverting to original name
1.  [#1751](https://github.com/influxdata/chronograf/pull/1751): Fix typo that may have affected PagerDuty node creation in Kapacitor
1.  [#1756](https://github.com/influxdata/chronograf/pull/1756): Prevent 'auto' GROUP BY as option in Kapacitor rule builder when applying a function to a field
1.  [#1773](https://github.com/influxdata/chronograf/pull/1773): Prevent clipped buttons in Rule Builder, Data Explorer, and Configuration pages
1.  [#1776](https://github.com/influxdata/chronograf/pull/1776): Fix JWT for the write path
1.  [#1777](https://github.com/influxdata/chronograf/pull/1777): Disentangle client Kapacitor rule creation from Data Explorer query creation

### Features
1.  [#1717](https://github.com/influxdata/chronograf/pull/1717): View server generated TICKscripts
1.  [#1681](https://github.com/influxdata/chronograf/pull/1681): Add the ability to select Custom Time Ranges in the Hostpages, Data Explorer, and Dashboards
1.  [#1752](https://github.com/influxdata/chronograf/pull/1752): Clarify BoltPath server flag help text by making example the default path
1.  [#1738](https://github.com/influxdata/chronograf/pull/1738): Add shared secret JWT authorization to InfluxDB
1.  [#1724](https://github.com/influxdata/chronograf/pull/1724): Add Pushover alert support
1.  [#1762](https://github.com/influxdata/chronograf/pull/1762): Restore all supported Kapacitor services when creating rules, and add most optional message parameters
1.  [#1681](https://github.com/influxdata/chronograf/pull/1681): Add the ability to select Custom Time Ranges in the Hostpages, Data Explorer, and Dashboards.
1.  [#1717](https://github.com/influxdata/chronograf/pull/1717): View server generated TICKscripts

### UI Improvements
1.  [#1707](https://github.com/influxdata/chronograf/pull/1707): Polish alerts table in status page to wrap text less
1.  [#1770](https://github.com/influxdata/chronograf/pull/1770): Specify that version is for Chronograf on Configuration page
1.  [#1779](https://github.com/influxdata/chronograf/pull/1779): Move custom time range indicator on cells into corner when in presentation mode
1.  [#1779](https://github.com/influxdata/chronograf/pull/1779): Highlight legend "Snip" toggle when active

## v1.3.4.0 [2017-07-10]

### Bug Fixes
1.  [#1612](https://github.com/influxdata/chronograf/pull/1612): Disallow writing to \_internal in the Data Explorer
1.  [#1655](https://github.com/influxdata/chronograf/pull/1655): Add more than one color to Line+Stat graphs
1.  [#1688](https://github.com/influxdata/chronograf/pull/1688): Fix updating Retention Policies in single-node InfluxDB instances
1.  [#1689](https://github.com/influxdata/chronograf/pull/1689): Lock the width of Template Variable dropdown menus to the size of their longest option

### Features
1.  [#1645](https://github.com/influxdata/chronograf/pull/1645): Add Auth0 as a supported OAuth2 provider
1.  [#1660](https://github.com/influxdata/chronograf/pull/1660): Add ability to add custom links to User menu via server CLI or ENV vars
1.  [#1660](https://github.com/influxdata/chronograf/pull/1660): Allow users to configure custom links on startup that will appear under the User menu in the sidebar
1.  [#1674](https://github.com/influxdata/chronograf/pull/1674): Add support for Auth0 organizations
1.  [#1695](https://github.com/influxdata/chronograf/pull/1695): Allow users to configure InfluxDB and Kapacitor sources on startup

### UI Improvements
1.  [#1644](https://github.com/influxdata/chronograf/pull/1644): Redesign Alerts History table on Status Page to have sticky headers
1.  [#1581](https://github.com/influxdata/chronograf/pull/1581): Refresh Template Variable values on Dashboard page load
1.  [#1655](https://github.com/influxdata/chronograf/pull/1655): Display current version of Chronograf at the bottom of Configuration page
1.  [#1655](https://github.com/influxdata/chronograf/pull/1655): Redesign Dashboards table and sort them alphabetically
1.  [#1655](https://github.com/influxdata/chronograf/pull/1655): Bring design of navigation sidebar in line with Branding Documentation

## v1.3.3.3 [2017-06-21]

### Bug Fixes
1.  [1651](https://github.com/influxdata/chronograf/pull/1651): Add back in x and y axes and revert some style changes on Line + Single Stat graphs

## v1.3.3.2 [2017-06-21]

## v1.3.3.3 [2017-06-21]

### Bug Fixes
1.  [1651](https://github.com/influxdata/chronograf/pull/1651): Add back in x and y axes and revert some style changes on Line + Single Stat graphs

## v1.3.3.2 [2017-06-21]

### Bug Fixes
1.  [1650](https://github.com/influxdata/chronograf/pull/1650): Fix broken cpu reporting on hosts page and normalize InfluxQL

## v1.3.3.1 [2017-06-21]

### Bug Fixes
1.  [#1641](https://github.com/influxdata/chronograf/pull/1641): Fix enable / disable being out of sync on Kapacitor Rules Page

### Features
1.  [#1647](https://github.com/influxdata/chronograf/pull/1647): Add file uploader to Data Explorer for write protocol

### UI Improvements
1.  [#1642](https://github.com/influxdata/chronograf/pull/1642): Do not prefix basepath to external link for news feed

## v1.3.3.0 [2017-06-19]

### Bug Fixes
1.  [#1512](https://github.com/influxdata/chronograf/pull/1512): Prevent legend from flowing over window bottom bound
1.  [#1600](https://github.com/influxdata/chronograf/pull/1600): Prevent Kapacitor configurations from having the same name
1.  [#1600](https://github.com/influxdata/chronograf/pull/1600): Limit Kapacitor configuration names to 33 characters to fix display bug
1.  [#1622](https://github.com/influxdata/chronograf/pull/1622): Use function selector grid in Kapacitor rule builder query maker instead of dropdown

### Features
1.  [#1512](https://github.com/influxdata/chronograf/pull/1512): Synchronize vertical crosshair at same time across all graphs in a dashboard
1.  [#1609](https://github.com/influxdata/chronograf/pull/1609): Add automatic GROUP BY (time) functionality to dashboards
1.  [#1608](https://github.com/influxdata/chronograf/pull/1608): Add a Status Page with Recent Alerts bar graph, Recent Alerts table, News Feed, and Getting Started widgets

### UI Improvements
1.  [#1512](https://github.com/influxdata/chronograf/pull/1512): When dashboard time range is changed, reset graphs that are zoomed in
1.  [#1599](https://github.com/influxdata/chronograf/pull/1599): Bar graph option added to dashboard
1.  [#1600](https://github.com/influxdata/chronograf/pull/1600): Redesign source management table to be more intuitive
1.  [#1600](https://github.com/influxdata/chronograf/pull/1600): Redesign Line + Single Stat cells to appear more like a sparkline, and improve legibility
1.  [#1639](https://github.com/influxdata/chronograf/pull/1639): Improve graph synchronization performance

## v1.3.2.1 [2017-06-06]

### Bug Fixes
1.  [#1594](https://github.com/influxdata/chronograf/pull/1594): Restore Line + Single Stat styles

## v1.3.2.0 [2017-06-05]

### Bug Fixes
1.  [#1530](https://github.com/influxdata/chronograf/pull/1530): Update the query config's field ordering to always match the input query
1.  [#1535](https://github.com/influxdata/chronograf/pull/1535): Allow users to add functions to existing Kapacitor rules
1.  [#1564](https://github.com/influxdata/chronograf/pull/1564): Fix logout menu item regression
1.  [#1562](https://github.com/influxdata/chronograf/pull/1562): Fix InfluxQL parsing with multiple tag values for a tag key
1.  [#1582](https://github.com/influxdata/chronograf/pull/1582): Fix load localStorage and warning UX on fresh Chronograf install
1.  [#1584](https://github.com/influxdata/chronograf/pull/1584): Show submenus when the alert notification is present

### Features
1.  [#1537](https://github.com/influxdata/chronograf/pull/1537): Add UI to the Data Explorer for [writing data to InfluxDB](https://docs.influxdata.com/chronograf/latest/guides/transition-web-admin-interface/#writing-data)

### UI Improvements
1.  [#1508](https://github.com/influxdata/chronograf/pull/1508): Make the enter and escape keys perform as expected when renaming dashboards
1.  [#1524](https://github.com/influxdata/chronograf/pull/1524): Improve copy on the Kapacitor configuration page
1.  [#1549](https://github.com/influxdata/chronograf/pull/1549): Reset graph zoom when the user selects a new time range
1.  [#1544](https://github.com/influxdata/chronograf/pull/1544): Upgrade to new version of Influx Theme, and remove excess stylesheets
1.  [#1567](https://github.com/influxdata/chronograf/pull/1567): Replace the user icon with a solid style
1.  [#1561](https://github.com/influxdata/chronograf/pull/1561): Disable query save in cell editor mode if the query does not have a database, measurement, and field
1.  [#1575](https://github.com/influxdata/chronograf/pull/1575): Improve UX of applying functions to fields in the query builder
1.  [#1560](https://github.com/influxdata/chronograf/pull/1560): Apply mean to fields by default

## v1.3.1.0 [2017-05-22]

### Release notes
In versions 1.3.1+, installing a new version of Chronograf automatically clears the localStorage settings.

### Bug Fixes
1.  [#1450](https://github.com/influxdata/chronograf/pull/1450): Fix infinite spinner when `/chronograf` is a [basepath](https://docs.influxdata.com/chronograf/v1.3/administration/configuration/#p-basepath)
1.  [#1472](https://github.com/influxdata/chronograf/pull/1472): Remove the query templates dropdown from dashboard cell editor mode
1.  [#1458](https://github.com/influxdata/chronograf/pull/1458): New versions of Chronograf automatically clear localStorage settings
1.  [#1464](https://github.com/influxdata/chronograf/pull/1464): Fix the backwards sort arrows in table column headers
1.  [#1464](https://github.com/influxdata/chronograf/pull/1464): Fix the loading spinner on graphs
1.  [#1485](https://github.com/influxdata/chronograf/pull/1485): Filter out any template variable values that are empty, whitespace, or duplicates
1.  [#1484](https://github.com/influxdata/chronograf/pull/1484): Allow user to select SingleStat as Visualization Type before adding any queries and continue to be able to click Add Query
1.  [#1349](https://github.com/influxdata/chronograf/pull/1349): Add query for windows uptime
1.  [#1484](https://github.com/influxdata/chronograf/pull/1484): Allow users to click the add query button after selecting singleStat as the [visualization type](https://docs.influxdata.com/chronograf/v1.3/troubleshooting/frequently-asked-questions/#what-visualization-types-does-chronograf-support)
1.  [#1349](https://github.com/influxdata/chronograf/pull/1349): Add a query for windows uptime - thank you, @brianbaker!

### Features
1.  [#1477](https://github.com/influxdata/chronograf/pull/1477): Add log [event handler](https://docs.influxdata.com/chronograf/v1.3/troubleshooting/frequently-asked-questions/#what-kapacitor-event-handlers-are-supported-in-chronograf) - thank you, @mpchadwick!
1.  [#1491](https://github.com/influxdata/chronograf/pull/1491): Update Go (golang) vendoring to dep and committed vendor directory
1.  [#1500](https://github.com/influxdata/chronograf/pull/1500): Add autocomplete functionality to [template variable](https://docs.influxdata.com/chronograf/v1.3/guides/dashboard-template-variables/) dropdowns

### UI Improvements
1.  [#1451](https://github.com/influxdata/chronograf/pull/1451): Refactor scrollbars to support non-webkit browsers
1.  [#1453](https://github.com/influxdata/chronograf/pull/1453): Increase the query builder's default height in cell editor mode and in the data explorer
1.  [#1453](https://github.com/influxdata/chronograf/pull/1453): Give QueryMaker a greater initial height than Visualization
1.  [#1475](https://github.com/influxdata/chronograf/pull/1475): Add ability to toggle visibility of the Template Control Bar
1.  [#1464](https://github.com/influxdata/chronograf/pull/1464): Make the [template variables](https://docs.influxdata.com/chronograf/v1.3/guides/dashboard-template-variables/) manager more space efficient
1.  [#1464](https://github.com/influxdata/chronograf/pull/1464): Add page spinners to pages that did not have them
1.  [#1464](https://github.com/influxdata/chronograf/pull/1464): Denote which source is connected in the sources table
1.  [#1464](https://github.com/influxdata/chronograf/pull/1464): Make the logout button consistent with design
1.  [#1478](https://github.com/influxdata/chronograf/pull/1478): Use milliseconds in the InfluxDB dashboard instead of nanoseconds
1.  [#1498](https://github.com/influxdata/chronograf/pull/1498): Notify users when local settings are cleared

## v1.3.0 [2017-05-09]

### Bug Fixes
1.  [#1364](https://github.com/influxdata/chronograf/pull/1364): Fix the link to home when using the `--basepath` option
1.  [#1370](https://github.com/influxdata/chronograf/pull/1370): Remove the notification to login on the login page
1.  [#1376](https://github.com/influxdata/chronograf/pull/1376): Support queries that perform math on functions
1.  [#1399](https://github.com/influxdata/chronograf/pull/1399): Prevent the creation of blank template variables
1.  [#1406](https://github.com/influxdata/chronograf/pull/1406): Ensure thresholds for Kapacitor Rule Alerts appear on page load
1.  [#1412](https://github.com/influxdata/chronograf/pull/1412): Update the Kapacitor configuration page when the configuration changes
1.  [#1407](https://github.com/influxdata/chronograf/pull/1407): Fix Authentication when using Chronograf with a set `basepath`
1.  [#1417](https://github.com/influxdata/chronograf/pull/1417): Support escaping from presentation mode in Safari
1.  [#1365](https://github.com/influxdata/chronograf/pull/1365): Show red indicator on Hosts Page for an offline host
1.  [#1379](https://github.com/influxdata/chronograf/pull/1379): Re-implement level colors on the alerts page
1.  [#1433](https://github.com/influxdata/chronograf/pull/1433): Fix router bug introduced by upgrading to react-router v3.0
1.  [#1435](https://github.com/influxdata/chronograf/pull/1435): Show legend on Line+Stat visualization type
1.  [#1436](https://github.com/influxdata/chronograf/pull/1436): Prevent queries with `:dashboardTime:` from breaking the query builder

### Features
1.  [#1382](https://github.com/influxdata/chronograf/pull/1382): Add line-protocol proxy for InfluxDB/InfluxEnterprise Cluster data sources
1.  [#1391](https://github.com/influxdata/chronograf/pull/1391): Add `:dashboardTime:` to support cell-specific time ranges on dashboards
1.  [#1201](https://github.com/influxdata/chronograf/pull/1201): Add support for enabling and disabling TICKscripts that were created outside Chronograf
1.  [#1401](https://github.com/influxdata/chronograf/pull/1401): Allow users to delete Kapacitor configurations

### UI Improvements
1.  [#1378](https://github.com/influxdata/chronograf/pull/1378): Save user-provided relative time ranges in cells
1.  [#1373](https://github.com/influxdata/chronograf/pull/1373): Improve how cell legends and options appear on dashboards
1.  [#1385](https://github.com/influxdata/chronograf/pull/1385): Combine the measurements and tags columns in the Data Explorer and implement a new design for applying functions to fields
1.  [#602](https://github.com/influxdata/chronograf/pull/602): Normalize the terminology in Chronograf
1.  [#1392](https://github.com/influxdata/chronograf/pull/1392): Make overlays full-screen
1.  [#1395](https://github.com/influxdata/chronograf/pull/1395):Change the default global time range to past 1 hour
1.  [#1439](https://github.com/influxdata/chronograf/pull/1439): Add Source Indicator icon to the Configuration and Admin pages

## v1.2.0-beta10 [2017-04-28]

### Bug Fixes
1.  [#1337](https://github.com/influxdata/chronograf/pull/1337): Add support for blank hostnames on the Host List page
1.  [#1340](https://github.com/influxdata/chronograf/pull/1340): Fix case where the Explorer and cell editor falsely assumed there was no active query
1.  [#1338](https://github.com/influxdata/chronograf/pull/1338): Require url and name when adding a new source
1.  [#1348](https://github.com/influxdata/chronograf/pull/1348): Fix broken `Add Kapacitor` link on the Alerts page - thank you, @nickysemenza

### Features
1.  [#1154](https://github.com/influxdata/chronograf/issues/1154): Add template variables to Chronograf's customized dashboards
1.  [#1351](https://github.com/influxdata/chronograf/pull/1351): Add a canned dashboard for [phpfpm](https://github.com/influxdata/telegraf/tree/master/plugins/inputs/phpfpm) - thank you, @nickysemenza

### UI Improvements
1.  [#1335](https://github.com/influxdata/chronograf/pull/1335): Improve UX for sanitized Kapacitor event handler settings
1.  [#1342](https://github.com/influxdata/chronograf/pull/1342): Fix DB Management's abrupt database sort; only sort databases after refresh/returning to page
1.  [#1344](https://github.com/influxdata/chronograf/pull/1344): Remove the empty, default Kubernetes dashboard
1.  [#1340](https://github.com/influxdata/chronograf/pull/1340): Automatically switch to table view the query is a meta query

## v1.2.0-beta9 [2017-04-21]

### Bug Fixes
1.  [#1257](https://github.com/influxdata/chronograf/issues/1257): Fix function selection in the query builder
1.  [#1244](https://github.com/influxdata/chronograf/pull/1244): Fix the environment variable name for Google client secret
1.  [#1269](https://github.com/influxdata/chronograf/issues/1269): Add more functionality to the explorer's query generation process
1.  [#1318](https://github.com/influxdata/chronograf/issues/1318): Fix JWT refresh for auth-durations of zero and less than five minutes
1.  [#1332](https://github.com/influxdata/chronograf/pull/1332): Remove table toggle from dashboard visualization
1.  [#1335](https://github.com/influxdata/chronograf/pull/1335): Improve UX for sanitized kapacitor settings

### Features
1.  [#1292](https://github.com/influxdata/chronograf/pull/1292): Introduce Template Variable Manager
1.  [#1232](https://github.com/influxdata/chronograf/pull/1232): Fuse the query builder and raw query editor
1.  [#1265](https://github.com/influxdata/chronograf/pull/1265): Refactor the router to use auth and force /login route when auth expires
1.  [#1286](https://github.com/influxdata/chronograf/pull/1286): Add refreshing JWTs for authentication
1.  [#1316](https://github.com/influxdata/chronograf/pull/1316): Add templates API scoped within a dashboard
1.  [#1311](https://github.com/influxdata/chronograf/pull/1311): Display currently selected values in TVControlBar
1.  [#1315](https://github.com/influxdata/chronograf/pull/1315): Send selected TV values to proxy
1.  [#1302](https://github.com/influxdata/chronograf/pull/1302): Add support for multiple Kapacitors per InfluxDB source

### UI Improvements
1.  [#1259](https://github.com/influxdata/chronograf/pull/1259): Add a default display for empty dashboard
1.  [#1258](https://github.com/influxdata/chronograf/pull/1258): Display Kapacitor alert endpoint options as radio button group
1.  [#1321](https://github.com/influxdata/chronograf/pull/1321): Add yellow color to UI, Query Editor warnings are now appropriately colored

## v1.2.0-beta8 [2017-04-07]

### Bug Fixes
1.  [#1104](https://github.com/influxdata/chronograf/pull/1104): Fix Windows hosts on the host list page
1.  [#1125](https://github.com/influxdata/chronograf/pull/1125): Show cell name when editing dashboard cells
1.  [#1134](https://github.com/influxdata/chronograf/pull/1134): Fix Enterprise Kapacitor authentication
1.  [#1142](https://github.com/influxdata/chronograf/pull/1142): Fix Telegram Kapacitor configuration to display the correct disableNotification setting
1.  [#1124](https://github.com/influxdata/chronograf/pull/1124): Fix broken graph spinner in the explorer and when editing dashboard cells
1.  [#1124](https://github.com/influxdata/chronograf/pull/1124): Fix obscured legends in dashboards
1.  [#1149](https://github.com/influxdata/chronograf/pull/1149): Exit presentation mode on dashboards when using the browser back button
1.  [#1152](https://github.com/influxdata/chronograf/pull/1152): Widen single column results in the explorer
1.  [#1164](https://github.com/influxdata/chronograf/pull/1164): Restore ability to save raw queries to a dashboard cell
1.  [#1115](https://github.com/influxdata/chronograf/pull/1115): Fix `--basepath` issue where content would fail to render under certain circumstances
1.  [#1173](https://github.com/influxdata/chronograf/pull/1173): Actually save emails in Kapacitor alerts
1.  [#1178](https://github.com/influxdata/chronograf/pull/1178): Ensure Safari renders the explorer and CellEditorOverlay correctly
1.  [#1182](https://github.com/influxdata/chronograf/pull/1182): Fix empty tags for non-default retention policies
1.  [#1179](https://github.com/influxdata/chronograf/pull/1179): Render databases without retention policies on the admin page
1.  [#1128](https://github.com/influxdata/chronograf/pull/1128): Fix dashboard cell repositioning 👻
1.  [#1189](https://github.com/influxdata/chronograf/pull/1189): Improve dashboard cell renaming UX
1.  [#1202](https://github.com/influxdata/chronograf/pull/1202): Fix server returning unquoted InfluxQL keyword identifiers (e.g. `mean(count)`)
1.  [#1203](https://github.com/influxdata/chronograf/pull/1203): Fix redirect with authentication in Chronograf for InfluxEnterprise
1.  [#1095](https://github.com/influxdata/chronograf/pull/1095): Restore the logout button
1.  [#1209](https://github.com/influxdata/chronograf/pull/1209): Ask for the HipChat subdomain instead of the entire HipChat URL in the HipChat Kapacitor configuration
1.  [#1223](https://github.com/influxdata/chronograf/pull/1223): Use vhost as Chronograf's proxy to Kapacitor
1.  [#1205](https://github.com/influxdata/chronograf/pull/1205): Allow initial source to be an InfluxEnterprise source

### Features
1.  [#1112](https://github.com/influxdata/chronograf/pull/1112): Add ability to delete a dashboard
1.  [#1120](https://github.com/influxdata/chronograf/pull/1120): Allow admins to update user passwords
1.  [#1129](https://github.com/influxdata/chronograf/pull/1129): Allow InfluxDB and Kapacitor configuration via environment vars or CLI options
1.  [#1130](https://github.com/influxdata/chronograf/pull/1130): Add loading spinner to the alert history page
1.  [#1168](https://github.com/influxdata/chronograf/pull/1168): Expand support for `--basepath` on some load balancers
1.  [#1204](https://github.com/influxdata/chronograf/pull/1204): Add Slack channel per Kapacitor alert rule configuration
1.  [#1119](https://github.com/influxdata/chronograf/pull/1119): Add new auth duration CLI option; add client heartbeat
1.  [#1207](https://github.com/influxdata/chronograf/pull/1207): Add support for custom OAuth2 providers
1.  [#1212](https://github.com/influxdata/chronograf/pull/1212): Add meta query templates and loading animation to the RawQueryEditor
1.  [#1221](https://github.com/influxdata/chronograf/pull/1221): Remove the default query from empty cells on dashboards
1.  [#1101](https://github.com/influxdata/chronograf/pull/1101): Compress InfluxQL responses with gzip

### UI Improvements
1.  [#1132](https://github.com/influxdata/chronograf/pull/1132): Show blue strip next to active tab on the sidebar
1.  [#1135](https://github.com/influxdata/chronograf/pull/1135): Clarify Kapacitor alert configuration for Telegram
1.  [#1137](https://github.com/influxdata/chronograf/pull/1137): Clarify Kapacitor alert configuration for HipChat
1.  [#1136](https://github.com/influxdata/chronograf/pull/1136): Remove series highlighting in line graphs
1.  [#1124](https://github.com/influxdata/chronograf/pull/1124): Polish UI:
    * Polish dashboard cell drag interaction
    * Use Hover-To-Reveal UI pattern in all tables
    * Clarify source Indicator & Graph Tips
    * Improve DB Management page UI
1.  [#1187](https://github.com/influxdata/chronograf/pull/1187): Replace kill query confirmation modal with confirm buttons
1.  [#1185](https://github.com/influxdata/chronograf/pull/1185): Alphabetically sort databases and retention policies on the admin page
1.  [#1199](https://github.com/influxdata/chronograf/pull/1199): Move rename cell functionality to cell dropdown menu
1.  [#1211](https://github.com/influxdata/chronograf/pull/1211): Reverse the positioning of the graph visualization and the query builder on the Data Explorer page
1.  [#1222](https://github.com/influxdata/chronograf/pull/1222): Isolate cell repositioning to just those affected by adding a new cell

## v1.2.0-beta7 [2017-03-28]

### Bug Fixes
1.  [#1008](https://github.com/influxdata/chronograf/issues/1008): Fix unexpected redirection to create sources page when deleting a source
1.  [#1067](https://github.com/influxdata/chronograf/issues/1067): Fix issue creating retention policies
1.  [#1068](https://github.com/influxdata/chronograf/issues/1068): Fix issue deleting databases
1.  [#1078](https://github.com/influxdata/chronograf/issues/1078): Fix cell resizing in dashboards
1.  [#1070](https://github.com/influxdata/chronograf/issues/1070): Save GROUP BY tag(s) clauses on dashboards
1.  [#1086](https://github.com/influxdata/chronograf/issues/1086): Fix validation for deleting databases

### Features

### UI Improvements
1.  [#1092](https://github.com/influxdata/chronograf/pull/1092): Persist and render Dashboard Cell groupby queries

## v1.2.0-beta6 [2017-03-24]

### Bug Fixes
1.  [#1065](https://github.com/influxdata/chronograf/pull/1065): Add functionality to the `save` and `cancel` buttons on editable dashboards
2.  [#1069](https://github.com/influxdata/chronograf/pull/1069): Make graphs on pre-created dashboards un-editable
3.  [#1085](https://github.com/influxdata/chronograf/pull/1085): Make graphs resizable again
4.  [#1087](https://github.com/influxdata/chronograf/pull/1087): Hosts page now displays proper loading, host count, and error messages.

### Features
1.  [#1056](https://github.com/influxdata/chronograf/pull/1056): Add ability to add a dashboard cell
2.  [#1020](https://github.com/influxdata/chronograf/pull/1020): Allow users to edit cell names on dashboards
3.  [#1015](https://github.com/influxdata/chronograf/pull/1015): Add ability to edit a dashboard cell
4.  [#832](https://github.com/influxdata/chronograf/issues/832): Add a database and retention policy management page
5.  [#1035](https://github.com/influxdata/chronograf/pull/1035): Add ability to move and edit queries between raw InfluxQL mode and Query Builder mode

### UI Improvements

## v1.2.0-beta5 [2017-03-10]

### Bug Fixes
1.  [#936](https://github.com/influxdata/chronograf/pull/936): Fix leaking sockets for InfluxQL queries
2.  [#967](https://github.com/influxdata/chronograf/pull/967): Fix flash of empty graph on auto-refresh when no results were previously returned from a query
3.  [#968](https://github.com/influxdata/chronograf/issue/968): Fix wrong database used in dashboards

### Features
1.  [#993](https://github.com/influxdata/chronograf/pull/993): Add Admin page for managing users, roles, and permissions for [OSS InfluxDB](https://github.com/influxdata/influxdb) and InfluxData's [Enterprise](https://docs.influxdata.com/enterprise/v1.2/) product
2.  [#993](https://github.com/influxdata/chronograf/pull/993): Add Query Management features including the ability to view active queries and stop queries

### UI Improvements
1.  [#989](https://github.com/influxdata/chronograf/pull/989) Add a canned dashboard for mesos
2.  [#993](https://github.com/influxdata/chronograf/pull/993): Improve the multi-select dropdown
3.  [#993](https://github.com/influxdata/chronograf/pull/993): Provide better error information to users

## v1.2.0-beta4 [2017-02-24]

### Bug Fixes
1.  [#882](https://github.com/influxdata/chronograf/pull/882): Fix y-axis graph padding
2.  [#907](https://github.com/influxdata/chronograf/pull/907): Fix react-router warning
3.  [#926](https://github.com/influxdata/chronograf/pull/926): Fix Kapacitor RuleGraph display

### Features
1.  [#873](https://github.com/influxdata/chronograf/pull/873): Add [TLS](https://github.com/influxdata/chronograf/blob/master/docs/tls.md) support
2.  [#885](https://github.com/influxdata/chronograf/issues/885): Add presentation mode to the dashboard page
3.  [#891](https://github.com/influxdata/chronograf/issues/891): Make dashboard visualizations draggable
4.  [#892](https://github.com/influxdata/chronograf/issues/891): Make dashboard visualizations resizable
5.  [#893](https://github.com/influxdata/chronograf/issues/893): Persist dashboard visualization position
6.  [#922](https://github.com/influxdata/chronograf/issues/922): Additional OAuth2 support for [Heroku](https://github.com/influxdata/chronograf/blob/master/docs/auth.md#heroku) and [Google](https://github.com/influxdata/chronograf/blob/master/docs/auth.md#google)
7.  [#781](https://github.com/influxdata/chronograf/issues/781): Add global auto-refresh dropdown to all graph dashboards

### UI Improvements
1.  [#905](https://github.com/influxdata/chronograf/pull/905): Make scroll bar thumb element bigger
2.  [#917](https://github.com/influxdata/chronograf/pull/917): Simplify the sidebar
3.  [#920](https://github.com/influxdata/chronograf/pull/920): Display stacked and step plot graph types
4.  [#851](https://github.com/influxdata/chronograf/pull/851): Add configuration for [InfluxEnterprise](https://portal.influxdata.com/) meta nodes
5.  [#916](https://github.com/influxdata/chronograf/pull/916): Dynamically scale font size based on resolution

## v1.2.0-beta3 [2017-02-15]

### Bug Fixes
1.  [#879](https://github.com/influxdata/chronograf/pull/879): Fix several Kapacitor configuration page state bugs: [#875](https://github.com/influxdata/chronograf/issues/875), [#876](https://github.com/influxdata/chronograf/issues/876), [#878](https://github.com/influxdata/chronograf/issues/878)
2.  [#872](https://github.com/influxdata/chronograf/pull/872): Fix incorrect data source response

### Features
1.  [#896](https://github.com/influxdata/chronograf/pull/896) Add more docker stats

## v1.2.0-beta2 [2017-02-10]

### Bug Fixes
1.  [#865](https://github.com/influxdata/chronograf/issues/865): Support for String fields compare Kapacitor rules in Chronograf UI

### Features
1.  [#838](https://github.com/influxdata/chronograf/issues/838): Add [detail node](https://docs.influxdata.com/kapacitor/latest/nodes/alert_node/#details) to Kapacitor alerts
2.  [#847](https://github.com/influxdata/chronograf/issues/847): Enable and disable Kapacitor alerts from the alert manager page
3.  [#853](https://github.com/influxdata/chronograf/issues/853): Update builds to use yarn over npm install
4.  [#860](https://github.com/influxdata/chronograf/issues/860): Add gzip encoding and caching of static assets to server
5.  [#864](https://github.com/influxdata/chronograf/issues/864): Add support to Kapacitor rule alert configuration for:
    * HTTP
    * TCP
    * Exec
    * SMTP
    * Alerta

### UI Improvements
1.  [#822](https://github.com/influxdata/chronograf/issues/822): Simplify and improve the layout of the Data Explorer
    * The Data Explorer's intention and purpose has always been the ad hoc and ephemeral exploration of your schema and data.
      The concept of `Exploration` sessions and `Panels` betrayed this initial intention. The DE turned into a "poor man's"
      dashboarding tool. In turn, this introduced complexity in the code and the UI. In the future if I want to save, manipulate,
      and view multiple visualizations this will be done more efficiently and effectively in our dashboarding solution.

## v1.2.0-beta1 [2017-01-27]

### Bug Fixes
1.  [#788](https://github.com/influxdata/chronograf/pull/788): Fix missing fields in data explorer when using non-default retention policy
2.  [#774](https://github.com/influxdata/chronograf/issues/774): Fix gaps in layouts for hosts

### Features
1.  [#779](https://github.com/influxdata/chronograf/issues/779): Add layout for telegraf's diskio system plugin
2.  [#810](https://github.com/influxdata/chronograf/issues/810): Add layout for telegraf's net system plugin
3.  [#811](https://github.com/influxdata/chronograf/issues/811): Add layout for telegraf's procstat plugin
4.  [#737](https://github.com/influxdata/chronograf/issues/737): Add GUI for OpsGenie kapacitor alert service
5.  [#814](https://github.com/influxdata/chronograf/issues/814): Allows Chronograf to be mounted under any arbitrary URL path using the `--basepath` flag.

## v1.1.0-beta6 [2017-01-13]

### Bug Fixes
1.  [#748](https://github.com/influxdata/chronograf/pull/748): Fix missing kapacitors on source index page
2.  [#755](https://github.com/influxdata/chronograf/pull/755): Fix kapacitor basic auth proxying
3.  [#704](https://github.com/influxdata/chronograf/issues/704): Fix RPM and DEB install script and systemd unit file

### Features
1.  [#660](https://github.com/influxdata/chronograf/issues/660): Add option to accept any certificate from InfluxDB
2.  [#733](https://github.com/influxdata/chronograf/pull/733): Add optional Github organization membership checks to authentication
3.  [#564](https://github.com/influxdata/chronograf/issues/564): Add RabbitMQ pre-canned layout
4.  [#706](https://github.com/influxdata/chronograf/issues/706): Alerts on threshold where value is inside of range
5.  [#707](https://github.com/influxdata/chronograf/issues/707): Alerts on threshold where value is outside of range
6.  [#772](https://github.com/influxdata/chronograf/pull/772): Add X-Chronograf-Version header to all requests

### UI Improvements
1.  [#766](https://github.com/influxdata/chronograf/pull/766): Add click-to-insert functionality to rule message templates

## v1.1.0-beta5 [2017-01-05]

### Bug Fixes
1.  [#693](https://github.com/influxdata/chronograf/issues/693): Fix corrupted MongoDB pre-canned layout
2.  [#714](https://github.com/influxdata/chronograf/issues/714): Relative rules check data in the wrong direction
3.  [#718](https://github.com/influxdata/chronograf/issues/718): Fix bug that stopped apps from displaying

## v1.1.0-beta4 [2016-12-30]

### Features
1.  [#691](https://github.com/influxdata/chronograf/issues/691): Add server-side dashboard API
2.  [#709](https://github.com/influxdata/chronograf/pull/709): Add kapacitor range alerting to API
3.  [#672](https://github.com/influxdata/chronograf/pull/672): Added visual indicator for down hosts
4.  [#612](https://github.com/influxdata/chronograf/issues/612): Add dashboard menu

### Bug Fixes
1.  [679](https://github.com/influxdata/chronograf/issues/679): Fix version display

## v1.1.0-beta3 [2016-12-16]

### Features
1.  [#610](https://github.com/influxdata/chronograf/issues/610): Add ability to edit raw text queries in the Data Explorer

### UI Improvements
1.  [#688](https://github.com/influxdata/chronograf/issues/688): Add ability to visually distinguish queries in the Data Explorer
1.  [#618](https://github.com/influxdata/chronograf/issues/618): Add measurement name and field key to the query tab in the Data Explorer
1.  [#698](https://github.com/influxdata/chronograf/issues/698): Add color differentiation for Kapacitor alert levels
1.  [#698](https://github.com/influxdata/chronograf/issues/698): Clarify an empty Kapacitor configuration on the InfluxDB Sources page
1.  [#676](https://github.com/influxdata/chronograf/issues/676): Streamline the function selector in the Data Explorer

### Bug Fixes
1.  [#652](https://github.com/influxdata/chronograf/issues/652),[#670](https://github.com/influxdata/chronograf/issues/670): Allow text selecting in text box inputs
2.  [#679](https://github.com/influxdata/chronograf/issues/679): Add version information to the nightly builds
3.  [#675](https://github.com/influxdata/chronograf/issues/675): Fix user flow for Kapacitor connect

## v1.1.0-beta2 [2016-12-09]

### Features
1.  [#624](https://github.com/influxdata/chronograf/issues/624): Add time range selection to kapacitor alert rules
1.  Update Go to 1.7.4

### Bug Fixes
1.  [#664](https://github.com/influxdata/chronograf/issues/664): Fix Content-Type of single-page app to always be text/html
1.  [#671](https://github.com/influxdata/chronograf/issues/671): Fix multiple influxdb source freezing page

## v1.1.0-beta1 [2016-12-06]

### Layouts
1.  [#575](https://github.com/influxdata/chronograf/issues/556): Varnish Layout
2.  [#535](https://github.com/influxdata/chronograf/issues/535): Elasticsearch Layout

### Features
1.  [#565](https://github.com/influxdata/chronograf/issues/565) [#246](https://github.com/influxdata/chronograf/issues/246) [#234](https://github.com/influxdata/chronograf/issues/234) [#311](https://github.com/influxdata/chronograf/issues/311) Github Oauth login
2.  [#487](https://github.com/influxdata/chronograf/issues/487): Warn users if they are using a kapacitor instance that is configured to use an influxdb instance that does not match the current source
3.  [#597](https://github.com/influxdata/chronograf/issues/597): Filter host by series tags
4.  [#568](https://github.com/influxdata/chronograf/issues/568): [#569](https://github.com/influxdata/chronograf/issues/569): Add support for multiple y-axis, labels, and ranges
5.  [#605](https://github.com/influxdata/chronograf/issues/605): Singlestat visualization type in host view
6.  [#607](https://github.com/influxdata/chronograf/issues/607): Singlestat and line graph visualization type in host view

### Bug Fixes
1.  [#536](https://github.com/influxdata/chronograf/issues/536) Redirect the user to the kapacitor config screen if they are attempting to view or edit alerts without a configured kapacitor
2.  [#539](https://github.com/influxdata/chronograf/issues/539) Zoom works only on the first graph of a layout
3.  [#494](https://github.com/influxdata/chronograf/issues/494) Layouts should only be displayed when the measurement is present
4.  [#588](https://github.com/influxdata/chronograf/issues/588) Unable to connect to source
5.  [#586](https://github.com/influxdata/chronograf/issues/586) Allow telegraf database in non-default locations
6.  [#542](https://github.com/influxdata/chronograf/issues/542) Graphs in layouts do not show up in the order of the layout definition
7.  [#574](https://github.com/influxdata/chronograf/issues/574): Fix broken graphs on Postgres Layouts by adding aggregates
8.  [#644](https://github.com/influxdata/chronograf/pull/644): Fix bug that stopped apps from displaying
9.  [#510](https://github.com/influxdata/chronograf/issues/510): Fix connect button

## v1.1-alpha [2016-11-14]

### Release Notes
This is the initial alpha release of Chronograf 1.1.<|MERGE_RESOLUTION|>--- conflicted
+++ resolved
@@ -1,4 +1,3 @@
-<<<<<<< HEAD
 ### Bug Fixes
 ## v1.7.6 [unreleased]
 1. [4890] (https://github.com/influxdata/chronograf/pull/4890): Fix IE11 Promise is Undefined
@@ -6,9 +5,7 @@
 ### Bug Fixes
 ## v1.7.5 [2018-12-14]
 
-=======
 ## v1.7.5 [2018-12-14]
->>>>>>> 6676d7aa
 ### Bug Fixes
 1. [4886](https://github.com/influxdata/chronograf/pull/4886): Update go, node, and alpine versions
 
