import React, {PropTypes} from 'react';
import _ from 'lodash';

const HostsTable = React.createClass({
  propTypes: {
    hosts: PropTypes.arrayOf(PropTypes.shape({
      name: PropTypes.string,
      cpu: PropTypes.string,
      load: PropTypes.string,
    })),
    source: PropTypes.shape({
      id: PropTypes.string.isRequired,
      name: PropTypes.string.isRequired,
    }).isRequired,
  },

  getInitialState() {
    return {
      searchTerm: '',
      filteredHosts: this.props.hosts,
      sortDirection: null,
    };
  },

  componentWillReceiveProps(newProps) {
    this.filterHosts(newProps.hosts, this.state.searchTerm);
  },

  filterHosts(allHosts, searchTerm) {
    const hosts = allHosts.filter((h) => h.name.search(searchTerm) !== -1);
    this.setState({searchTerm, filteredHosts: hosts});
  },

  changeSort() {
    if (this.state.sortDirection === 'asc') {
      this.setState({sortDirection: 'desc'});
    } else {
      this.setState({sortDirection: 'asc'});
    }
  },

  sort(hosts, direction) {
    switch (direction) {
      case 'asc':
        return _.sortBy(hosts, (e) => e.name);
      case 'desc':
        return _.sortBy(hosts, (e) => e.name).reverse();
      default:
        return hosts;
    }
  },

  render() {
    const hosts = this.sort(this.state.filteredHosts, this.state.sortDirection);
    const {source} = this.props;

    return (
      <div className="panel panel-minimal">
        <div className="panel-heading u-flex u-ai-center u-jc-space-between">
          <h2 className="panel-title">{this.props.hosts.length} Hosts</h2>
          <SearchBar onSearch={_.wrap(this.props.hosts, this.filterHosts)} />
<<<<<<< HEAD
=======
          <div className="active-source">
            Source: {source.name}
          </div>
>>>>>>> 99ccd8de
        </div>
        <div className="panel-body">
          <table className="table v-center">
            <thead>
              <tr>
                <th onClick={this.changeSort} className="sortable-header">Hostname</th>
                <th className="text-center">Status</th>
                <th>CPU</th>
                <th>Load</th>
                <th>Apps</th>
              </tr>
            </thead>
            <tbody>
              {
                hosts.map(({name, cpu, load}) => {
                  return (
                    <tr key={name}>
                      <td className="monotype"><a href={`/sources/${source.id}/hosts/${name}`}>{name}</a></td>
                      <td className="text-center"><div className="table-dot dot-success"></div></td>
                      <td className="monotype">{`${cpu}%`}</td>
                      <td className="monotype">{`${load}`}</td>
                      <td className="monotype">influxdb, ntp, system</td>
                    </tr>
                  );
                })
              }
            </tbody>
          </table>
        </div>
      </div>
    );
  },
});

const SearchBar = React.createClass({
  propTypes: {
    onSearch: PropTypes.func.isRequired,
  },

  handleChange() {
    this.props.onSearch(this.refs.searchInput.value);
  },

  render() {
    return (
      <div className="users__search-widget input-group">
        <input
          type="text"
          className="form-control"
          placeholder="Filter Hosts"
          ref="searchInput"
          onChange={this.handleChange}
        />
        <div className="input-group-addon">
          <span className="icon search" aria-hidden="true"></span>
        </div>
      </div>
    );
  },
});

export default HostsTable;<|MERGE_RESOLUTION|>--- conflicted
+++ resolved
@@ -57,14 +57,8 @@
     return (
       <div className="panel panel-minimal">
         <div className="panel-heading u-flex u-ai-center u-jc-space-between">
-          <h2 className="panel-title">{this.props.hosts.length} Hosts</h2>
+          <h2 className="panel-title">{this.props.hosts.length} Hosts found in source <strong>{source.name}</strong></h2>
           <SearchBar onSearch={_.wrap(this.props.hosts, this.filterHosts)} />
-<<<<<<< HEAD
-=======
-          <div className="active-source">
-            Source: {source.name}
-          </div>
->>>>>>> 99ccd8de
         </div>
         <div className="panel-body">
           <table className="table v-center">
