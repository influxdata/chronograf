import React, {PropTypes, Component} from 'react'
import _ from 'lodash'
import classnames from 'classnames'

import Dropdown from 'src/shared/components/Dropdown'
import LoadingDots from 'src/shared/components/LoadingDots'
import TemplateDrawer from 'src/shared/components/TemplateDrawer'
import {QUERY_TEMPLATES} from 'src/data_explorer/constants'
import {
  MATCH_INCOMPLETE_TEMPLATES,
  applyMasks,
  insertTempVar,
  unMask,
} from 'src/dashboards/constants'

class QueryEditor extends Component {
  constructor(props) {
    super(props)
    this.state = {
      value: this.props.query,
      isTemplating: false,
      selectedTemplate: {
        tempVar: _.get(this.props.templates, ['0', 'tempVar'], ''),
      },
      filteredTemplates: this.props.templates,
    }

    this.handleKeyDown = ::this.handleKeyDown
    this.handleChange = ::this.handleChange
    this.handleUpdate = ::this.handleUpdate
    this.handleChooseTemplate = ::this.handleChooseTemplate
    this.handleCloseDrawer = ::this.handleCloseDrawer
    this.findTempVar = ::this.findTempVar
    this.handleTemplateReplace = ::this.handleTemplateReplace
    this.handleMouseOverTempVar = ::this.handleMouseOverTempVar
    this.handleClickTempVar = ::this.handleClickTempVar
    this.closeDrawer = ::this.closeDrawer
  }

  componentWillReceiveProps(nextProps) {
    if (this.props.query !== nextProps.query) {
      this.setState({value: nextProps.query})
    }
  }

  handleCloseDrawer() {
    this.setState({isTemplating: false})
  }

  handleMouseOverTempVar(template) {
    this.handleTemplateReplace(template)
  }

  handleClickTempVar(template) {
    // Clicking a tempVar does the same thing as hitting 'Enter'
    this.handleTemplateReplace(template, true)
    this.closeDrawer()
  }

  closeDrawer() {
    this.setState({
      isTemplating: false,
      selectedTemplate: {
        tempVar: _.get(this.props.templates, ['0', 'tempVar'], ''),
      },
    })
  }

  handleKeyDown(e) {
    const {isTemplating, value} = this.state

    if (isTemplating) {
      switch (e.key) {
        case 'Tab':
        case 'ArrowRight':
        case 'ArrowDown':
          e.preventDefault()
          return this.handleTemplateReplace(this.findTempVar('next'))
        case 'ArrowLeft':
        case 'ArrowUp':
          e.preventDefault()
          return this.handleTemplateReplace(this.findTempVar('previous'))
        case 'Enter':
          e.preventDefault()
          this.handleTemplateReplace(this.state.selectedTemplate, true)
          return this.closeDrawer()
        case 'Escape':
          e.preventDefault()
          return this.closeDrawer()
      }
    } else if (e.key === 'Escape') {
      e.preventDefault()
      this.setState({value, isTemplating: false})
    } else if (e.key === 'Enter') {
      e.preventDefault()
      this.handleUpdate()
    }
  }

  handleTemplateReplace(selectedTemplate, replaceWholeTemplate) {
    const {selectionStart, value} = this.editor
    const {tempVar} = selectedTemplate
    const newTempVar = replaceWholeTemplate
      ? tempVar
      : tempVar.substring(0, tempVar.length - 1)

    // mask matches that will confuse our regex
    const masked = applyMasks(value)
    const matched = masked.match(MATCH_INCOMPLETE_TEMPLATES)

    let templatedValue
    if (matched) {
      templatedValue = insertTempVar(masked, newTempVar)
      templatedValue = unMask(templatedValue)
    }

    const enterModifier = replaceWholeTemplate ? 0 : -1
    const diffInLength =
      tempVar.length - _.get(matched, '0', []).length + enterModifier

    this.setState({value: templatedValue, selectedTemplate}, () =>
      this.editor.setSelectionRange(
        selectionStart + diffInLength,
        selectionStart + diffInLength
      )
    )
  }

  findTempVar(direction) {
    const {filteredTemplates: templates} = this.state
    const {selectedTemplate} = this.state

    const i = _.findIndex(templates, selectedTemplate)
    const lastIndex = templates.length - 1

    if (i >= 0) {
      if (direction === 'next') {
        return templates[(i + 1) % templates.length]
      }

      if (direction === 'previous') {
        if (i === 0) {
          return templates[lastIndex]
        }

        return templates[i - 1]
      }
    }

    return templates[0]
  }

  handleChange() {
    const {templates} = this.props
    const {selectedTemplate} = this.state
    const value = this.editor.value
<<<<<<< HEAD

    // mask matches that will confuse our regex
    const masked = applyMasks(value)
    const matched = masked.match(MATCH_INCOMPLETE_TEMPLATES)

    if (matched) {
=======
    const matches = value.match(TEMPLATE_MATCHER)

    if (matches && !_.isEmpty(templates)) {
>>>>>>> df079349
      // maintain cursor poition
      const start = this.editor.selectionStart
      const end = this.editor.selectionEnd
      const filteredTemplates = templates.filter(t =>
        t.tempVar.includes(matched[0].substring(1))
      )

      const found = filteredTemplates.find(
        t => t.tempVar === selectedTemplate && selectedTemplate.tempVar
      )
      const newTemplate = found ? found : filteredTemplates[0]

      this.setState({
        isTemplating: true,
        selectedTemplate: newTemplate,
        filteredTemplates,
        value,
      })
      this.editor.setSelectionRange(start, end)
    } else {
      this.setState({isTemplating: false, value})
    }
  }

  handleUpdate() {
    this.props.onUpdate(this.state.value)
  }

  handleChooseTemplate(template) {
    this.setState({value: template.query})
  }

  handleSelectTempVar(tempVar) {
    this.setState({selectedTemplate: tempVar})
  }

  render() {
    const {config: {status}} = this.props
    const {
      value,
      isTemplating,
      selectedTemplate,
      filteredTemplates,
    } = this.state

    return (
      <div className="query-editor">
        <textarea
          className="query-editor--field"
          onChange={this.handleChange}
          onKeyDown={this.handleKeyDown}
          onBlur={this.handleUpdate}
          ref={editor => (this.editor = editor)}
          value={value}
          placeholder="Enter a query or select database, measurement, and field below and have us build one for you..."
          autoComplete="off"
          spellCheck="false"
        />
        <div
          className={classnames('varmoji', {'varmoji-rotated': isTemplating})}
        >
          <div className="varmoji-container">
            <div className="varmoji-front">{this.renderStatus(status)}</div>
            <div className="varmoji-back">
              {isTemplating
                ? <TemplateDrawer
                    onClickTempVar={this.handleClickTempVar}
                    templates={filteredTemplates}
                    selected={selectedTemplate}
                    onMouseOverTempVar={this.handleMouseOverTempVar}
                    handleClickOutside={this.handleCloseDrawer}
                  />
                : null}
            </div>
          </div>
        </div>
      </div>
    )
  }

  renderStatus(status) {
    if (!status) {
      return (
        <div className="query-editor--status">
          <Dropdown
            items={QUERY_TEMPLATES}
            selected={'Query Templates'}
            onChoose={this.handleChooseTemplate}
            className="query-editor--templates"
          />
        </div>
      )
    }

    if (status.loading) {
      return (
        <div className="query-editor--status">
          <LoadingDots />
          <Dropdown
            items={QUERY_TEMPLATES}
            selected={'Query Templates'}
            onChoose={this.handleChooseTemplate}
            className="query-editor--templates"
          />
        </div>
      )
    }

    return (
      <div className="query-editor--status">
        <span
          className={classnames('query-status-output', {
            'query-status-output--error': status.error,
            'query-status-output--success': status.success,
            'query-status-output--warning': status.warn,
          })}
        >
          <span
            className={classnames('icon', {
              stop: status.error,
              checkmark: status.success,
              'alert-triangle': status.warn,
            })}
          />
          {status.error || status.warn || status.success}
        </span>
        <Dropdown
          items={QUERY_TEMPLATES}
          selected={'Query Templates'}
          onChoose={this.handleChooseTemplate}
          className="query-editor--templates"
        />
      </div>
    )
  }
}

const {arrayOf, func, shape, string} = PropTypes

QueryEditor.propTypes = {
  query: string.isRequired,
  onUpdate: func.isRequired,
  config: shape().isRequired,
  templates: arrayOf(
    shape({
      tempVar: string.isRequired,
    })
  ),
}

export default QueryEditor<|MERGE_RESOLUTION|>--- conflicted
+++ resolved
@@ -154,18 +154,12 @@
     const {templates} = this.props
     const {selectedTemplate} = this.state
     const value = this.editor.value
-<<<<<<< HEAD
 
     // mask matches that will confuse our regex
     const masked = applyMasks(value)
     const matched = masked.match(MATCH_INCOMPLETE_TEMPLATES)
 
-    if (matched) {
-=======
-    const matches = value.match(TEMPLATE_MATCHER)
-
-    if (matches && !_.isEmpty(templates)) {
->>>>>>> df079349
+    if (matched && !_.isEmpty(templates)) {
       // maintain cursor poition
       const start = this.editor.selectionStart
       const end = this.editor.selectionEnd
