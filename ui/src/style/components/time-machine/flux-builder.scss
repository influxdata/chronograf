/*
  Flux Builder Styles
  ------------------------------------------------------------------------------
*/

$flux-builder-min-width: 440px;
$flux-node-height: 30px;
$flux-node-tooltip-gap: 4px;
$flux-connector-line: 2px;
$flux-node-gap: 30px;
$flux-node-padding: 10px;
$flux-arg-min-width: 120px;

$flux-number-color: $c-neutrino;
$flux-object-color: $c-viridian;
$flux-string-color: $c-honeydew;
$flux-boolean-color: $c-viridian;
$flux-invalid-color: $c-viridian;

// Shared Node styles
%flux-node {
  min-height: $flux-node-height;
  border-radius: $radius;
  padding: 0 $flux-node-padding;
  font-size: 13px;
  font-weight: 600;
  position: relative;
  background-color: $g4-onyx;
  transition: background-color 0.25s ease;
<<<<<<< HEAD
=======
  margin-bottom: $flux-node-tooltip-gap / 2;
  margin-top: $flux-node-tooltip-gap / 2;

>>>>>>> 5616ff9e
  &:hover {
    cursor: pointer;
    background-color: $g6-smoke;
  }
}

.body-builder--container {
  background-color: $g1-raven;
}
.body-builder {
  padding: $flux-node-height;
  padding-bottom: 0;
  min-width: $flux-builder-min-width;
  width: 100%;
}

.declaration {
  width: 100%;
  margin-bottom: $flux-node-gap;
  padding-bottom: $flux-node-gap;
  border-bottom: 2px solid $g2-kevlar;
  display: flex;
  flex-wrap: nowrap;
<<<<<<< HEAD
  align-items: center;
=======
  flex-direction: column;
  align-items: flex-start;

>>>>>>> 5616ff9e
  &:last-of-type {
    margin-bottom: 0;
    border: 0;
  }
}

.variable-node {
  @extend %flux-node;
  color: $g11-sidewalk;
  line-height: $flux-node-height;
  white-space: nowrap;
  @include no-user-select();
  margin-top: 0;

  &:hover {
    background-color: $g4-onyx;
    cursor: default;
  }
}

.variable-node--connector {
  width: 8px;
  height: 8px;
  border-radius: 50%;
  background-color: $c-pool;
  position: absolute;
  z-index: 2;
  top: 50%;
  left: $flux-node-gap / 2;
  transform: translate(-50%, -50%);

  &:before {
    content: '';
    position: absolute;
    top: 100%;
    left: 50%;
    width: $flux-connector-line;
    height: $flux-node-gap;
    @include gradient-v($c-pool, $g4-onyx);
    transform: translateX(-50%);
  }
}

.variable-node--name {
  color: $c-pool;

  .variable-node--connector + & {
    margin-left: $flux-node-gap - $flux-node-padding;
  }
}

.variable-node--string,
.func-arg--string {
  color: $flux-string-color;
}

.variable-node--boolean,
.func-arg--boolean {
  color: $flux-boolean-color;
}

.variable-node--number,
.func-arg--number {
  color: $flux-number-color;
}

.variable-node--object,
.func-arg--object {
  color: $flux-object-color;
}

.variable-node--invalid,
.func-arg--invalid {
  color: $flux-invalid-color;
}

.func-node {
  @extend %flux-node;
  display: flex;
  align-items: center;
<<<<<<< HEAD
  margin-left: $flux-node-gap; // Connection Line
=======
  margin-left: $flux-node-gap;
}

.func-node--connector {
  width: $flux-node-gap;
  height: 100%;
  position: absolute;
  top: 0;
  left: 0;
  transform: translateX(-100%);
  z-index: 0;

  // Connection Lines
  &:before,
>>>>>>> 5616ff9e
  &:after {
    content: '';
    background-color: $g4-onyx;
    position: absolute;
  }
  // Vertical Line
  &:before {
    width: $flux-connector-line;
    height: calc(100% + #{$flux-node-tooltip-gap});
    top: -$flux-node-tooltip-gap / 2;
    left: $flux-node-gap / 2;
    transform: translateX(-50%);
  }
  // Horizontal Line
  &:after {
    height: $flux-connector-line;
    width: $flux-node-gap / 2;
    top: 50%;
    left: $flux-node-gap / 2;
    transform: translateY(-50%);
  }
<<<<<<< HEAD
  &:first-child:after {
    content: none;
    margin-left: 0;
=======
}
// When a query exists unassigned to a variable
.func-node:first-child {
  margin-left: 0;
  padding-left: $flux-node-gap;

  .func-node--connector {
    transform: translateX(0);
    z-index: 2;

    // Vertical Line
    &:before {
      height: $flux-node-gap;
      top: $flux-node-gap / 2;
      @include gradient-v($c-comet, $g4-onyx);
    }
    // Dot
    &:after {
      width: 8px;
      height: 8px;
      border-radius: 50%;
      background-color: $c-comet;
      top: $flux-node-gap / 2;
      transform: translate(-50%, -50%);
    }
>>>>>>> 5616ff9e
  }
}

.func-node--name,
.func-node--preview {
  font-size: 13px;
  @include no-user-select();
  white-space: nowrap;
  transition: color 0.25s ease;
  font-weight: 600;
}

.func-node--name {
  height: $flux-node-height;
  line-height: $flux-node-height;
  color: $c-comet;
  .func-node:hover & {
    color: $c-potassium;
  }
}

.func-node--preview {
  color: $g11-sidewalk;
  margin-left: 4px;
  padding: 5px 0;
  display: flex;
  align-items: center;
  .func-node:hover & {
    color: $g17-whisper;
  }
}

.func-node--tooltip {
  background-color: $g3-castle;
  border-radius: $radius;
  padding: 10px;
  display: flex;
  align-items: stretch;
  position: absolute;
  top: 0;
  left: calc(100% + #{$flux-node-tooltip-gap});
  z-index: 9999;
  box-shadow: 0 0 10px 2px $g2-kevlar;

  // Caret
  &:before {
    content: '';
    border-width: 9px;
    border-style: solid;
    border-color: transparent;
    border-right-color: $g3-castle;
    position: absolute;
    top: $flux-node-height / 2;
    left: 0;
    transform: translate(-100%, -50%);
  }
  // Invisible block to continue hovering
  &:after {
    content: '';
    height: 50%;
    width: $flux-node-tooltip-gap * 3;
    position: absolute;
    top: 0;
    left: -$flux-node-tooltip-gap * 3;
  }
}

.func-arg--buttons {
  display: flex;
  flex-direction: column;
  justify-content: center;
  margin-left: 8px;
}

.func-node--build {
  width: 60px;
  margin-top: 4px;
}

.func-args {
  display: flex;
  flex-direction: column;
}

.func-arg {
  min-width: $flux-arg-min-width;
  display: flex;
  flex-wrap: nowrap;
  align-items: center;
  margin-bottom: 4px;

  &:last-of-type {
    margin-bottom: 0;
  }
}

.func-arg--label {
  white-space: nowrap;
  font-size: 13px;
  font-weight: 600;
  color: $g10-wolf;
  padding-right: 8px;
  @include no-user-select();
}

.func-arg--value {
  flex: 1 0 0;
}

.func-arg--textarea {
  overflow: hidden;
  width: 300px;
}

/*
  Filter Preview Styles
  ------------------------------------------------------------------------------
*/

$flux-filter-gap: 6px;
$flux-filter-unit: 26px;
$flux-filter-unit-wrapped: 34px;
$flux-filter-expression: $g3-castle;
$flux-filter-parens: $g5-pepper;
%flux-filter-style {
  height: $flux-filter-unit;
  line-height: $flux-filter-unit;
  border-style: solid;
  border-width: 0;
}

.flux-filter--key {
  @extend %flux-filter-style;
  background-color: $flux-filter-expression;
  border-radius: 3px 0 0 3px;
  padding-left: $flux-filter-gap;
}

.flux-filter--operator {
  @extend %flux-filter-style;
  text-transform: uppercase;
  padding: 0 ($flux-filter-gap / 2);
}

.flux-filter--value+.flux-filter--operator,
.flux-filter--paren-close+.flux-filter--operator {
  padding: 0 $flux-filter-gap;
}

.flux-filter--key+.flux-filter--operator {
  background-color: $flux-filter-expression;
}

.flux-filter--key+.flux-filter--operator+.flux-filter--value {
  background-color: $flux-filter-expression;
  border-radius: 0 3px 3px 0;
}

.flux-filter--value {
  @extend %flux-filter-style;
  padding-right: $flux-filter-gap;
  &.number {
    color: $flux-number-color;
  }
  &.string {
    color: $flux-string-color;
  }
  &.boolean {
    color: $flux-boolean-color;
  }
}

.flux-filter--paren-open,
.flux-filter--paren-close {
  @extend %flux-filter-style;
  height: $flux-filter-unit-wrapped;
  width: ($flux-filter-unit-wrapped - $flux-filter-unit) / 2;
  background-color: $flux-filter-parens;
  border: (($flux-filter-unit-wrapped - $flux-filter-unit) / 2) solid $flux-filter-expression;
}

.flux-filter--paren-open {
  border-right: 0;
  border-radius: 3px 0 0 3px;
}

.flux-filter--paren-close {
  border-left: 0;
  border-radius: 0 3px 3px 0;
}

%flux-filter-wrapped {
  position: relative;
  z-index: 2;
  background-color: $flux-filter-parens;
  &:before {
    content: '';
    width: 100%;
    height: $flux-filter-unit-wrapped;
    position: absolute;
    top: ($flux-filter-unit - $flux-filter-unit-wrapped) / 2;
    left: 0;
    border-style: solid;
    border-width: (($flux-filter-unit-wrapped - $flux-filter-unit) / 2) 0;
    border-color: $flux-filter-expression;
    z-index: -1;
    box-sizing: border-box;
  }
}

.flux-filter--paren-open+.flux-filter--key,
.flux-filter--paren-open+.flux-filter--key+.flux-filter--operator,
.flux-filter--paren-open+.flux-filter--key+.flux-filter--operator+.flux-filter--value,
.flux-filter--paren-open+.flux-filter--key+.flux-filter--operator+.flux-filter--value+.flux-filter--operator+.flux-filter--key,
.flux-filter--paren-open+.flux-filter--key+.flux-filter--operator+.flux-filter--value+.flux-filter--operator+.flux-filter--key+.flux-filter--operator,
.flux-filter--paren-open+.flux-filter--key+.flux-filter--operator+.flux-filter--value+.flux-filter--operator+.flux-filter--key+.flux-filter--operator+.flux-filter--value,
.flux-filter--paren-open+.flux-filter--key+.flux-filter--operator+.flux-filter--value+.flux-filter--operator+.flux-filter--key+.flux-filter--operator+.flux-filter--value+.flux-filter--operator+.flux-filter--key,
.flux-filter--paren-open+.flux-filter--key+.flux-filter--operator+.flux-filter--value+.flux-filter--operator+.flux-filter--key+.flux-filter--operator+.flux-filter--value+.flux-filter--operator+.flux-filter--key+.flux-filter--operator,
.flux-filter--paren-open+.flux-filter--key+.flux-filter--operator+.flux-filter--value+.flux-filter--operator+.flux-filter--key+.flux-filter--operator+.flux-filter--value+.flux-filter--operator+.flux-filter--key+.flux-filter--operator+.flux-filter--value {
  @extend %flux-filter-wrapped;
}

.flux-filter--paren-open+.flux-filter--key+.flux-filter--operator+.flux-filter--value+.flux-filter--operator,
.flux-filter--paren-open+.flux-filter--key+.flux-filter--operator+.flux-filter--value+.flux-filter--operator+.flux-filter--key+.flux-filter--operator+.flux-filter--value+.flux-filter--operator {
  background-color: $flux-filter-expression;
  height: $flux-filter-unit-wrapped;
  line-height: $flux-filter-unit-wrapped;
}

.flux-filter--fancyscroll {
  min-width: 300px;
  min-height: 250px;
}<|MERGE_RESOLUTION|>--- conflicted
+++ resolved
@@ -10,13 +10,11 @@
 $flux-node-gap: 30px;
 $flux-node-padding: 10px;
 $flux-arg-min-width: 120px;
-
 $flux-number-color: $c-neutrino;
 $flux-object-color: $c-viridian;
 $flux-string-color: $c-honeydew;
 $flux-boolean-color: $c-viridian;
 $flux-invalid-color: $c-viridian;
-
 // Shared Node styles
 %flux-node {
   min-height: $flux-node-height;
@@ -27,12 +25,8 @@
   position: relative;
   background-color: $g4-onyx;
   transition: background-color 0.25s ease;
-<<<<<<< HEAD
-=======
   margin-bottom: $flux-node-tooltip-gap / 2;
   margin-top: $flux-node-tooltip-gap / 2;
-
->>>>>>> 5616ff9e
   &:hover {
     cursor: pointer;
     background-color: $g6-smoke;
@@ -42,6 +36,7 @@
 .body-builder--container {
   background-color: $g1-raven;
 }
+
 .body-builder {
   padding: $flux-node-height;
   padding-bottom: 0;
@@ -56,13 +51,8 @@
   border-bottom: 2px solid $g2-kevlar;
   display: flex;
   flex-wrap: nowrap;
-<<<<<<< HEAD
-  align-items: center;
-=======
   flex-direction: column;
   align-items: flex-start;
-
->>>>>>> 5616ff9e
   &:last-of-type {
     margin-bottom: 0;
     border: 0;
@@ -76,7 +66,6 @@
   white-space: nowrap;
   @include no-user-select();
   margin-top: 0;
-
   &:hover {
     background-color: $g4-onyx;
     cursor: default;
@@ -93,7 +82,6 @@
   top: 50%;
   left: $flux-node-gap / 2;
   transform: translate(-50%, -50%);
-
   &:before {
     content: '';
     position: absolute;
@@ -108,8 +96,7 @@
 
 .variable-node--name {
   color: $c-pool;
-
-  .variable-node--connector + & {
+  .variable-node--connector+& {
     margin-left: $flux-node-gap - $flux-node-padding;
   }
 }
@@ -143,9 +130,6 @@
   @extend %flux-node;
   display: flex;
   align-items: center;
-<<<<<<< HEAD
-  margin-left: $flux-node-gap; // Connection Line
-=======
   margin-left: $flux-node-gap;
 }
 
@@ -156,25 +140,20 @@
   top: 0;
   left: 0;
   transform: translateX(-100%);
-  z-index: 0;
-
-  // Connection Lines
+  z-index: 0; // Connection Lines
   &:before,
->>>>>>> 5616ff9e
   &:after {
     content: '';
     background-color: $g4-onyx;
     position: absolute;
-  }
-  // Vertical Line
+  } // Vertical Line
   &:before {
     width: $flux-connector-line;
     height: calc(100% + #{$flux-node-tooltip-gap});
     top: -$flux-node-tooltip-gap / 2;
     left: $flux-node-gap / 2;
     transform: translateX(-50%);
-  }
-  // Horizontal Line
+  } // Horizontal Line
   &:after {
     height: $flux-connector-line;
     width: $flux-node-gap / 2;
@@ -182,28 +161,20 @@
     left: $flux-node-gap / 2;
     transform: translateY(-50%);
   }
-<<<<<<< HEAD
-  &:first-child:after {
-    content: none;
-    margin-left: 0;
-=======
-}
+}
+
 // When a query exists unassigned to a variable
 .func-node:first-child {
   margin-left: 0;
   padding-left: $flux-node-gap;
-
   .func-node--connector {
     transform: translateX(0);
-    z-index: 2;
-
-    // Vertical Line
+    z-index: 2; // Vertical Line
     &:before {
       height: $flux-node-gap;
       top: $flux-node-gap / 2;
       @include gradient-v($c-comet, $g4-onyx);
-    }
-    // Dot
+    } // Dot
     &:after {
       width: 8px;
       height: 8px;
@@ -212,7 +183,6 @@
       top: $flux-node-gap / 2;
       transform: translate(-50%, -50%);
     }
->>>>>>> 5616ff9e
   }
 }
 
@@ -255,9 +225,7 @@
   top: 0;
   left: calc(100% + #{$flux-node-tooltip-gap});
   z-index: 9999;
-  box-shadow: 0 0 10px 2px $g2-kevlar;
-
-  // Caret
+  box-shadow: 0 0 10px 2px $g2-kevlar; // Caret
   &:before {
     content: '';
     border-width: 9px;
@@ -268,8 +236,7 @@
     top: $flux-node-height / 2;
     left: 0;
     transform: translate(-100%, -50%);
-  }
-  // Invisible block to continue hovering
+  } // Invisible block to continue hovering
   &:after {
     content: '';
     height: 50%;
@@ -303,7 +270,6 @@
   flex-wrap: nowrap;
   align-items: center;
   margin-bottom: 4px;
-
   &:last-of-type {
     margin-bottom: 0;
   }
