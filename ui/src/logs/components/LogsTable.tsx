--- conflicted
+++ resolved
@@ -44,11 +44,8 @@
   SeverityFormat,
   SeverityLevelColor,
   RowHeightHandler,
-<<<<<<< HEAD
   SearchStatus,
-=======
   Filter,
->>>>>>> 7a1a7eaf
 } from 'src/types/logs'
 import {INITIAL_LIMIT} from 'src/logs/actions'
 
