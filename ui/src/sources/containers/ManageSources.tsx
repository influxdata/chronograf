--- conflicted
+++ resolved
@@ -63,12 +63,8 @@
   }
 
   public render() {
-<<<<<<< HEAD
-    const {sources, source, deleteKapacitor} = this.props
+    const {sources, source, deleteKapacitor, deleteFlux, services} = this.props
     const {wizardVisibility} = this.state
-=======
-    const {sources, source, deleteKapacitor, deleteFlux, services} = this.props
->>>>>>> 10d24997
 
     return (
       <div className="page" id="manage-sources-page">
