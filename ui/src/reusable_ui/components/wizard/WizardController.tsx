--- conflicted
+++ resolved
@@ -3,20 +3,12 @@
 
 // Components
 import WizardProgressBar from 'src/reusable_ui/components/wizard/WizardProgressBar'
-<<<<<<< HEAD
 import {ErrorHandling} from 'src/shared/decorators/errors'
 import {Step} from 'src/types/wizard'
 import {WizardStepProps} from 'src/reusable_ui/components/wizard/WizardStep'
-=======
-
-// Types
-import {WizardStepProps, Step} from 'src/types/wizard'
->>>>>>> c19a6001
 import {StepStatus} from 'src/reusable_ui/constants/wizard'
 import {getDeep} from 'src/utils/wrappers'
 import _ from 'lodash'
-
-import {ErrorHandling} from 'src/shared/decorators/errors'
 
 interface State {
   steps: Step[]
@@ -33,12 +25,8 @@
 @ErrorHandling
 class WizardController extends PureComponent<Props, State> {
   public static defaultProps: Partial<Props> = {
-<<<<<<< HEAD
     skipLinkText: 'skip',
     jumpStep: -1,
-=======
-    skipLinkText: 'Skip',
->>>>>>> c19a6001
   }
 
   public static getDerivedStateFromProps(props: Props, state: State) {
