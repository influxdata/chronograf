--- conflicted
+++ resolved
@@ -99,36 +99,21 @@
               Create
             </NavListItem>
           </NavBlock>
-<<<<<<< HEAD
           <Authorized requiredRole={ADMIN_ROLE}>
-            <NavBlock
-              icon="crown2"
-              link={`${sourcePrefix}/admin`}
-              location={location}
-            >
-              <NavHeader link={`${sourcePrefix}/admin`} title="Admin" />
+            <NavBlock icon="crown2" link={`${sourcePrefix}/admin`}>
+              <NavHeader
+                link={`${sourcePrefix}/admin-chronograf`}
+                title="Admin"
+              />
+              <NavListItem link={`${sourcePrefix}/admin-chronograf`}>
+                Chronograf
+              </NavListItem>
+              <NavListItem link={`${sourcePrefix}/admin-influxdb`}>
+                InfluxDB
+              </NavListItem>
             </NavBlock>
           </Authorized>
-          <NavBlock
-            icon="cog-thick"
-            link={`${sourcePrefix}/manage-sources`}
-            location={location}
-          >
-=======
-          <NavBlock icon="crown2" link={`${sourcePrefix}/admin`}>
-            <NavHeader
-              link={`${sourcePrefix}/admin-chronograf`}
-              title="Admin"
-            />
-            <NavListItem link={`${sourcePrefix}/admin-chronograf`}>
-              Chronograf
-            </NavListItem>
-            <NavListItem link={`${sourcePrefix}/admin-influxdb`}>
-              InfluxDB
-            </NavListItem>
-          </NavBlock>
           <NavBlock icon="cog-thick" link={`${sourcePrefix}/manage-sources`}>
->>>>>>> 8c64c34c
             <NavHeader
               link={`${sourcePrefix}/manage-sources`}
               title="Configuration"
