--- conflicted
+++ resolved
@@ -36,10 +36,7 @@
 
 export const DEFAULT_TABLE_OPTIONS = {
   verticalTimeAxis: VERTICAL_TIME_AXIS_DEFAULT,
-<<<<<<< HEAD
-=======
   timeFormat: DEFAULT_TIME_FORMAT,
->>>>>>> 6d84434a
   sortBy: TIME_FIELD_DEFAULT,
   wrapping: 'truncate',
   fixFirstColumn: FIX_FIRST_COLUMN_DEFAULT,
