<<<<<<< HEAD
import React, {Component, ReactElement, CSSProperties} from 'react'
=======
// Libraries
import React, {Component, ReactElement} from 'react'
>>>>>>> e6d09069
import _ from 'lodash'

// Components
import Authorized, {EDITOR_ROLE} from 'src/auth/Authorized'
import LayoutCellMenu from 'src/shared/components/LayoutCellMenu'
import LayoutCellHeader from 'src/shared/components/LayoutCellHeader'
import LayoutCellNote from 'src/shared/components/LayoutCellNote'
import {notify} from 'src/shared/actions/notifications'
import {notifyCSVDownloadFailed} from 'src/shared/copy/notifications'
import download from 'src/external/download.js'
import {ErrorHandling} from 'src/shared/decorators/errors'
import {dataToCSV} from 'src/shared/parsing/dataToCSV'
import {timeSeriesToTableGraph} from 'src/utils/timeSeriesTransformers'
import {PREDEFINED_TEMP_VARS} from 'src/shared/constants'
import {
  DEFAULT_CELL_BG_COLOR,
  DEFAULT_CELL_TEXT_COLOR,
} from 'src/dashboards/constants'

// Types
import {Cell, CellQuery, Template} from 'src/types/'
import {NoteVisibility} from 'src/types/dashboards'
import {TimeSeriesServerResponse} from 'src/types/series'
import {CellType} from 'src/types/dashboards'
import {VisType} from 'src/types/flux'

interface Props {
  cell: Cell
  children: ReactElement<any>
  onDeleteCell: (cell: Cell) => void
  onCloneCell: (cell: Cell) => void
  onSummonOverlayTechnologies: (cell: Cell) => void
  isEditable: boolean
  cellData: TimeSeriesServerResponse[]
  templates: Template[]
  isFluxSource: boolean
  visType: VisType
  toggleVisType: () => void
}

@ErrorHandling
export default class LayoutCell extends Component<Props> {
  private cellBackgroundColor: string = DEFAULT_CELL_BG_COLOR
  private cellTextColor: string = DEFAULT_CELL_TEXT_COLOR

  public render() {
    const {
      cell,
      isEditable,
      cellData,
      onDeleteCell,
      onCloneCell,
      visType,
      toggleVisType,
      isFluxSource,
    } = this.props

    return (
      <>
        <div className="dash-graph" style={this.cellStyle}>
          <Authorized requiredRole={EDITOR_ROLE}>
            <LayoutCellMenu
              cell={cell}
              isEditable={isEditable}
              dataExists={!!cellData.length}
              onEdit={this.handleSummonOverlay}
              onClone={onCloneCell}
              onDelete={onDeleteCell}
              onCSVDownload={this.handleCSVDownload}
              queries={this.queries}
            />
          </Authorized>
          <LayoutCellNote
            visibility={cell.noteVisibility}
            cellType={cell.type}
            note={cell.note}
            cellX={cell.x}
            cellY={cell.y}
            cellBackgroundColor={this.cellBackgroundColor}
            cellTextColor={this.cellTextColor}
          />
          <LayoutCellHeader
            cellName={this.cellName}
            isEditable={isEditable}
<<<<<<< HEAD
            makeSpaceForCellNote={this.makeSpaceForCellNote}
            cellBackgroundColor={this.cellBackgroundColor}
            cellTextColor={this.cellTextColor}
=======
            dataExists={!!cellData.length}
            onEdit={this.handleSummonOverlay}
            onClone={onCloneCell}
            onDelete={onDeleteCell}
            onCSVDownload={this.handleCSVDownload}
            queries={this.queries}
            isFluxSource={isFluxSource}
            visType={visType}
            toggleVisType={toggleVisType}
>>>>>>> e6d09069
          />
          <div className="dash-graph--container">{this.renderGraph}</div>
        </div>
        {this.gradientBorder}
      </>
    )
  }

  private get makeSpaceForCellNote(): boolean {
    const {cell} = this.props

    return (
      !!cell.note &&
      cell.type !== CellType.Note &&
      cell.noteVisibility === NoteVisibility.Default
    )
  }

  private get cellName(): string {
    const {
      cell: {name},
    } = this.props
    return this.replaceTemplateVariables(name)
  }

  private get userDefinedTemplateVariables(): Template[] {
    const {templates} = this.props
    return templates.filter(temp => {
      const isPredefinedTempVar: boolean = !!PREDEFINED_TEMP_VARS.find(
        t => t === temp.tempVar
      )
      return !isPredefinedTempVar
    })
  }

  private replaceTemplateVariables = (str: string): string => {
    const isTemplated: boolean = _.get(str.match(/:/g), 'length', 0) >= 2 // tempVars are wrapped in :

    if (isTemplated) {
      const renderedString = _.reduce<Template, string>(
        this.userDefinedTemplateVariables,
        (acc, template) => {
          const {tempVar} = template
          const templateValue = template.values.find(v => v.localSelected)
          const value = _.get(templateValue, 'value', tempVar)
          const regex = new RegExp(tempVar, 'g')
          return acc.replace(regex, value)
        },
        str
      )

      return renderedString
    }

    return str
  }

  private get queries(): CellQuery[] {
    const {cell} = this.props
    return _.get(cell, ['queries'], [])
  }

  private get renderGraph(): JSX.Element {
    const {cell, children} = this.props

    if (this.queries.length) {
      const child = React.Children.only(children)
      return React.cloneElement(child, {
        cellID: cell.i,
        onUpdateCellColors: this.onUpdateCellColors,
      })
    }

    return this.emptyGraph
  }

  private get emptyGraph(): JSX.Element {
    return (
      <div className="graph-empty">
        <Authorized requiredRole={EDITOR_ROLE}>
          <button
            className="no-query--button btn btn-md btn-primary"
            onClick={this.handleSummonOverlay}
          >
            <span className="icon plus" /> Add Data
          </button>
        </Authorized>
      </div>
    )
  }

  private handleSummonOverlay = (): void => {
    const {cell, onSummonOverlayTechnologies} = this.props
    onSummonOverlayTechnologies(cell)
  }

  private handleCSVDownload = async (): Promise<void> => {
    const {cellData, cell} = this.props
    const joinedName = cell.name.split(' ').join('_')
    const {data} = await timeSeriesToTableGraph(cellData)

    try {
      download(dataToCSV(data as any), `${joinedName}.csv`, 'text/plain')
    } catch (error) {
      notify(notifyCSVDownloadFailed())
      console.error(error)
    }
  }

  private get gradientBorder(): JSX.Element {
    return (
      <div className="dash-graph--gradient-border">
        <div className="dash-graph--gradient-top-left" />
        <div className="dash-graph--gradient-top-right" />
        <div className="dash-graph--gradient-bottom-left" />
        <div className="dash-graph--gradient-bottom-right" />
      </div>
    )
  }

  private onUpdateCellColors = (bgColor: string, textColor: string): void => {
    if (!bgColor) {
      this.cellBackgroundColor = DEFAULT_CELL_BG_COLOR
    } else {
      this.cellBackgroundColor = bgColor
    }
    this.cellTextColor = textColor
  }

  private get cellStyle(): CSSProperties {
    return {
      backgroundColor: this.cellBackgroundColor,
      borderColor: this.cellBackgroundColor,
    }
  }
}<|MERGE_RESOLUTION|>--- conflicted
+++ resolved
@@ -1,9 +1,4 @@
-<<<<<<< HEAD
 import React, {Component, ReactElement, CSSProperties} from 'react'
-=======
-// Libraries
-import React, {Component, ReactElement} from 'react'
->>>>>>> e6d09069
 import _ from 'lodash'
 
 // Components
@@ -74,6 +69,9 @@
               onDelete={onDeleteCell}
               onCSVDownload={this.handleCSVDownload}
               queries={this.queries}
+              isFluxSource={isFluxSource}
+              visType={visType}
+              toggleVisType={toggleVisType}
             />
           </Authorized>
           <LayoutCellNote
@@ -88,21 +86,9 @@
           <LayoutCellHeader
             cellName={this.cellName}
             isEditable={isEditable}
-<<<<<<< HEAD
             makeSpaceForCellNote={this.makeSpaceForCellNote}
             cellBackgroundColor={this.cellBackgroundColor}
             cellTextColor={this.cellTextColor}
-=======
-            dataExists={!!cellData.length}
-            onEdit={this.handleSummonOverlay}
-            onClone={onCloneCell}
-            onDelete={onDeleteCell}
-            onCSVDownload={this.handleCSVDownload}
-            queries={this.queries}
-            isFluxSource={isFluxSource}
-            visType={visType}
-            toggleVisType={toggleVisType}
->>>>>>> e6d09069
           />
           <div className="dash-graph--container">{this.renderGraph}</div>
         </div>
