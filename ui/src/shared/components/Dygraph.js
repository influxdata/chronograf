/* eslint-disable no-magic-numbers */
import React, {Component, PropTypes} from 'react'
import {connect} from 'react-redux'
import shallowCompare from 'react-addons-shallow-compare'
import _ from 'lodash'
import NanoDate from 'nano-date'

import Dygraphs from 'src/external/dygraph'
import DygraphLegend from 'src/shared/components/DygraphLegend'
import StaticLegend from 'src/shared/components/StaticLegend'
import Annotations from 'src/shared/components/Annotations'

import getRange, {getStackedRange} from 'shared/parsing/getRangeForDygraph'
import {DISPLAY_OPTIONS} from 'src/dashboards/constants'
import {buildDefaultYLabel} from 'shared/presenters'
import {numberValueFormatter} from 'src/utils/formatting'

import {
  OPTIONS,
  LINE_COLORS,
  LABEL_WIDTH,
  CHAR_PIXELS,
  barPlotter,
  hasherino,
  highlightSeriesOpts,
} from 'src/shared/graphs/helpers'
const {LINEAR, LOG, BASE_10, BASE_2} = DISPLAY_OPTIONS
import {ADDING, EDITING} from 'src/shared/annotations/helpers'

class Dygraph extends Component {
  constructor(props) {
    super(props)
    this.state = {
      isSynced: false,
      isHidden: true,
      staticLegendHeight: null,
    }
  }

  componentDidMount() {
    const {
      axes: {y, y2},
      isGraphFilled: fillGraph,
      isBarGraph,
      options,
    } = this.props

    const timeSeries = this.getTimeSeries()
    const graphRef = this.graphRef

    let defaultOptions = {
      fillGraph,
      logscale: y.scale === LOG,
      colors: this.getLineColors(),
      series: this.hashColorDygraphSeries(),
      unhighlightCallback: this.unhighlightCallback,
      plugins: [new Dygraphs.Plugins.Crosshair({direction: 'vertical'})],
      axes: {
        y: {
          valueRange: this.getYRange(timeSeries),
          axisLabelFormatter: (yval, __, opts) =>
            numberValueFormatter(yval, opts, y.prefix, y.suffix),
          axisLabelWidth: this.getLabelWidth(),
          labelsKMB: y.base === BASE_10,
          labelsKMG2: y.base === BASE_2,
        },
        y2: {
          valueRange: getRange(timeSeries, y2.bounds),
        },
      },
      highlightSeriesOpts,
      zoomCallback: (lower, upper) => this.handleZoom(lower, upper),
    }

    if (isBarGraph) {
      defaultOptions = {
        ...defaultOptions,
        plotter: barPlotter,
        plugins: [],
        highlightSeriesOpts: {
          ...highlightSeriesOpts,
          highlightCircleSize: 0,
        },
      }
    }

    this.dygraph = new Dygraphs(graphRef, timeSeries, {
      ...defaultOptions,
      ...options,
      ...OPTIONS,
    })

    const {w} = this.dygraph.getArea()
    this.props.setResolution(w)

    // Simple opt-out for now, if a graph should not be synced
    if (this.props.synchronizer) {
      this.sync()
    }
  }

  componentWillUnmount() {
    this.dygraph.destroy()
    delete this.dygraph
  }

  shouldComponentUpdate(nextProps, nextState) {
    const timeRangeChanged = !_.isEqual(
      nextProps.timeRange,
      this.props.timeRange
    )

    if (this.dygraph.isZoomed() && timeRangeChanged) {
      this.dygraph.resetZoom()
    }

    // Will cause componentDidUpdate to fire twice, currently. This could
    // be reduced by returning false from within the reset conditional above,
    // though that would be based on the assumption that props for timeRange
    // will always change before those for data.
    return shallowCompare(this, nextProps, nextState)
  }

  componentDidUpdate() {
    const {labels, axes: {y, y2}, options, isBarGraph} = this.props

    const dygraph = this.dygraph

    if (!dygraph) {
      throw new Error(
        'Dygraph not configured in time; this should not be possible!'
      )
    }

    const timeSeries = this.getTimeSeries()

    const updateOptions = {
      ...options,
      labels,
      file: timeSeries,
      logscale: y.scale === LOG,
      ylabel: this.getLabel('y'),
      axes: {
        y: {
          valueRange: this.getYRange(timeSeries),
          axisLabelFormatter: (yval, __, opts) =>
            numberValueFormatter(yval, opts, y.prefix, y.suffix),
          axisLabelWidth: this.getLabelWidth(),
          labelsKMB: y.base === BASE_10,
          labelsKMG2: y.base === BASE_2,
        },
        y2: {
          valueRange: getRange(timeSeries, y2.bounds),
        },
      },
      colors: this.getLineColors(),
      series: this.hashColorDygraphSeries(),
      plotter: isBarGraph ? barPlotter : null,
      drawCallback: graph => {
        this.annotationsRef.setState({dygraph: graph})
      },
    }

    dygraph.updateOptions(updateOptions)

    const {w} = this.dygraph.getArea()
    this.props.setResolution(w)
    this.resize()
  }

  getYRange = timeSeries => {
    const {options, axes: {y}, ruleValues} = this.props

    if (options.stackedGraph) {
      return getStackedRange(y.bounds)
    }

    const range = getRange(timeSeries, y.bounds, ruleValues)
    const [min, max] = range

    // Bug in Dygraph calculates a negative range for logscale when min range is 0
    if (y.scale === LOG && timeSeries.length === 1 && min <= 0) {
      return [0.1, max]
    }

    return range
  }

  handleZoom = (lower, upper) => {
    const {onZoom} = this.props

    if (this.dygraph.isZoomed() === false) {
      return onZoom(null, null)
    }

    onZoom(this.formatTimeRange(lower), this.formatTimeRange(upper))
  }

  hashColorDygraphSeries = () => {
    const {dygraphSeries} = this.props
    const colors = this.getLineColors()
    const hashColorDygraphSeries = {}

    for (const seriesName in dygraphSeries) {
      const series = dygraphSeries[seriesName]
      const hashIndex = hasherino(seriesName, colors.length)
      const color = colors[hashIndex]
      hashColorDygraphSeries[seriesName] = {...series, color}
    }

    return hashColorDygraphSeries
  }

  sync = () => {
    if (!this.state.isSynced) {
      this.props.synchronizer(this.dygraph)
      this.setState({isSynced: true})
    }
  }

  handleHideLegend = e => {
    const {top, bottom, left, right} = this.graphRef.getBoundingClientRect()

    const mouseY = e.clientY
    const mouseX = e.clientX

    const mouseInGraphY = mouseY <= bottom && mouseY >= top
    const mouseInGraphX = mouseX <= right && mouseX >= left
    const isMouseHoveringGraph = mouseInGraphY && mouseInGraphX

    if (!isMouseHoveringGraph) {
      this.setState({isHidden: true})
    }
  }

  getLineColors = () => {
    return [...(this.props.overrideLineColors || LINE_COLORS)]
  }

  getLabelWidth = () => {
    const {axes: {y}} = this.props
    return (
      LABEL_WIDTH +
      y.prefix.length * CHAR_PIXELS +
      y.suffix.length * CHAR_PIXELS
    )
  }

  getTimeSeries = () => {
    const {timeSeries} = this.props
    // Avoid 'Can't plot empty data set' errors by falling back to a
    // default dataset that's valid for Dygraph.
    return timeSeries.length ? timeSeries : [[0]]
  }

  getLabel = axis => {
    const {axes, queries} = this.props
    const label = _.get(axes, [axis, 'label'], '')
    const queryConfig = _.get(queries, ['0', 'queryConfig'], false)

    if (label || !queryConfig) {
      return label
    }

    return buildDefaultYLabel(queryConfig)
  }

  resize = () => {
    this.dygraph.resizeElements_()
    this.dygraph.predraw_()
    this.dygraph.resize()
  }

  formatTimeRange = timeRange => {
    if (!timeRange) {
      return ''
    }
    const date = new NanoDate(timeRange)
    return date.toISOString()
  }

  deselectCrosshair = () => {
    const plugins = this.dygraph.plugins_
    const crosshair = plugins.find(
      ({plugin}) => plugin.toString() === 'Crosshair Plugin'
    )

    if (!crosshair || this.props.isBarGraph) {
      return
    }

    crosshair.plugin.deselect()
  }

  handleShowLegend = () => {
    this.setState({isHidden: false})
  }

  handleAnnotationsRef = ref => (this.annotationsRef = ref)

  handleReceiveStaticLegendHeight = staticLegendHeight => {
    this.setState({staticLegendHeight})
  }

  render() {
<<<<<<< HEAD
    const {isHidden} = this.state
    const {mode} = this.props

    const hideLegend = mode === EDITING || mode === ADDING ? true : isHidden
=======
    const {isHidden, staticLegendHeight} = this.state
    const {staticLegend} = this.props

    let dygraphStyle = {...this.props.containerStyle, zIndex: '2'}
    if (staticLegend) {
      const cellVerticalPadding = 16

      dygraphStyle = {
        ...this.props.containerStyle,
        zIndex: '2',
        height: `calc(100% - ${staticLegendHeight + cellVerticalPadding}px)`,
      }
    }
>>>>>>> b47dcc70

    return (
      <div className="dygraph-child" onMouseLeave={this.deselectCrosshair}>
        <Annotations
          annotationsRef={this.handleAnnotationsRef}
          staticLegendHeight={staticLegendHeight}
        />
        {this.dygraph &&
          <DygraphLegend
            isHidden={hideLegend}
            dygraph={this.dygraph}
            onHide={this.handleHideLegend}
            onShow={this.handleShowLegend}
          />}
        <div
          ref={r => {
            this.graphRef = r
            this.props.dygraphRef(r)
          }}
          className="dygraph-child-container"
          style={dygraphStyle}
        />
        {staticLegend
          ? <StaticLegend
              dygraph={this.dygraph}
              handleReceiveStaticLegendHeight={
                this.handleReceiveStaticLegendHeight
              }
            />
          : null}
      </div>
    )
  }
}

const {array, arrayOf, bool, func, shape, string} = PropTypes

Dygraph.defaultProps = {
  axes: {
    y: {
      bounds: [null, null],
      prefix: '',
      suffix: '',
      base: BASE_10,
      scale: LINEAR,
    },
    y2: {
      bounds: undefined,
      prefix: '',
      suffix: '',
    },
  },
  containerStyle: {},
  isGraphFilled: true,
  overrideLineColors: null,
  dygraphRef: () => {},
  onZoom: () => {},
  staticLegend: {
    type: null,
  },
}

Dygraph.propTypes = {
  axes: shape({
    y: shape({
      bounds: array,
    }),
    y2: shape({
      bounds: array,
    }),
  }),
  queries: arrayOf(shape),
  timeSeries: array.isRequired,
  labels: array.isRequired,
  options: shape({}),
  containerStyle: shape({}),
  isGraphFilled: bool,
  isBarGraph: bool,
  staticLegend: bool,
  overrideLineColors: array,
  dygraphSeries: shape({}).isRequired,
  ruleValues: shape({
    operator: string,
    value: string,
    rangeValue: string,
  }),
  timeRange: shape({
    lower: string.isRequired,
  }),
  synchronizer: func,
  setResolution: func,
  dygraphRef: func,
  onZoom: func,
  mode: string,
}

const mapStateToProps = ({annotations: {mode}}) => ({
  mode,
})

export default connect(mapStateToProps, null)(Dygraph)<|MERGE_RESOLUTION|>--- conflicted
+++ resolved
@@ -303,14 +303,9 @@
   }
 
   render() {
-<<<<<<< HEAD
-    const {isHidden} = this.state
-    const {mode} = this.props
-
+    const {isHidden, staticLegendHeight} = this.state
+    const {staticLegend, mode} = this.props
     const hideLegend = mode === EDITING || mode === ADDING ? true : isHidden
-=======
-    const {isHidden, staticLegendHeight} = this.state
-    const {staticLegend} = this.props
 
     let dygraphStyle = {...this.props.containerStyle, zIndex: '2'}
     if (staticLegend) {
@@ -322,7 +317,6 @@
         height: `calc(100% - ${staticLegendHeight + cellVerticalPadding}px)`,
       }
     }
->>>>>>> b47dcc70
 
     return (
       <div className="dygraph-child" onMouseLeave={this.deselectCrosshair}>
