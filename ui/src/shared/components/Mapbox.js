--- conflicted
+++ resolved
@@ -18,15 +18,9 @@
     };
   }
 
-<<<<<<< HEAD
-  componentDidMount() {
+  componentDidUpdate() {
     const { lng, lat, zoom } = this.state;
-    const { data_past, data_curr } = this.props;
-=======
-    componentDidUpdate() {
-    const {lng, lat, zoom} = this.state
-    const {data_past} = this.props
->>>>>>> 18008bd2
+    const { data_past } = this.props;
 
     const map = new mapboxgl.Map({
       container: this.mapContainer,
@@ -45,7 +39,6 @@
       });
     });
 
-<<<<<<< HEAD
     map.on("load", function() {
       _.forEach(data_past, linepts => {
         map.addLayer({
@@ -61,23 +54,6 @@
                 coordinates: linepts
               }
             }
-=======
-    map.on('load', function() {
-      console.log(data_past)
-      _.forEach(data_past,(linepts)=>{
-      map.addLayer({
-        id: uuid.v4(),
-        type: 'line',
-        source: {
-          type: 'geojson',
-          data: {
-            type: 'Feature',
-            properties: {},
-            geometry: {
-              type: 'LineString',
-              coordinates: linepts,
-            },
->>>>>>> 18008bd2
           },
           layout: {
             "line-join": "round",
