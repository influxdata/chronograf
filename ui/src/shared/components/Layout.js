--- conflicted
+++ resolved
@@ -61,13 +61,8 @@
     onStopAddAnnotation,
     onSummonOverlayTechnologies,
     grabDataForDownload,
-<<<<<<< HEAD
-    hoverTime,
-    onSetHoverTime,
     queryASTs,
     onNewQueryAST,
-=======
->>>>>>> ea2cff99
   },
   {source: defaultSource}
 ) => (
