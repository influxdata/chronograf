import React, {Component, PropTypes} from 'react'
import classnames from 'classnames'
import {connect} from 'react-redux'
import uuid from 'node-uuid'

import OnClickOutside from 'shared/components/OnClickOutside'
import AnnotationWindow from 'shared/components/AnnotationWindow'
import * as schema from 'shared/schemas'
import * as actions from 'shared/actions/annotations'

class NewAnnotation extends Component {
  state = {
    isMouseOver: false,
    gatherMode: 'startTime',
  }

  handleMouseDown = e => {
    const {tempAnnotation, dygraph, onUpdateAnnotation} = this.props

    const wrapperRect = this.wrapper.getBoundingClientRect()
    const trueGraphX = e.pageX - wrapperRect.left
    const startTime = `${dygraph.toDataXCoord(trueGraphX)}`

    onUpdateAnnotation({...tempAnnotation, startTime})
    this.setState({gatherMode: 'endTime'})
  }

  handleMouseMove = e => {
    if (this.props.isTempHovering === false) {
      return
    }

    const {dygraph, tempAnnotation, onUpdateAnnotation} = this.props
    const wrapperRect = this.wrapper.getBoundingClientRect()
    const trueGraphX = e.pageX - wrapperRect.left

    const newTime = `${dygraph.toDataXCoord(trueGraphX)}`

    if (this.state.gatherMode === 'startTime') {
      onUpdateAnnotation({
        ...tempAnnotation,
        startTime: newTime,
        endTime: newTime,
      })
    } else {
      onUpdateAnnotation({...tempAnnotation, endTime: newTime})
    }
  }

  handleMouseUp = e => {
    const {
      addAnnotationAsync,
      onAddingAnnotationSuccess,
      onMouseLeaveTempAnnotation,
    } = this.props

    const createUrl = this.context.source.links.annotations

    const {dygraph, tempAnnotation, onUpdateAnnotation} = this.props
    const wrapperRect = this.wrapper.getBoundingClientRect()
    const trueGraphX = e.pageX - wrapperRect.left
    const upTime = `${dygraph.toDataXCoord(trueGraphX)}`

    const downTime = tempAnnotation.startTime
    const [startTime, endTime] = [downTime, upTime].sort()

    const newAnnotation = {...tempAnnotation, startTime, endTime}
    onUpdateAnnotation(newAnnotation)
    addAnnotationAsync(createUrl, {...newAnnotation, id: uuid.v4()})

    onAddingAnnotationSuccess()
    onMouseLeaveTempAnnotation()

    this.setState({
      isMouseOver: false,
      gatherMode: 'startTime',
    })
  }

  handleMouseOver = e => {
    this.setState({isMouseOver: true})
    this.handleMouseMove(e)
    this.props.onMouseEnterTempAnnotation()
  }

  handleMouseLeave = () => {
    this.setState({isMouseOver: false})
    this.props.onMouseLeaveTempAnnotation()
  }

  handleClickOutside = () => {
    const {onDismissAddingAnnotation, isTempHovering} = this.props

    if (!isTempHovering) {
      onDismissAddingAnnotation()
    }
  }

  renderTimestamp(time) {
    const timestamp = `${new Date(+time)}`

    return (
      <div className="new-annotation-tooltip">
        <span className="new-annotation-helper">Click or Drag to Annotate</span>
        <span className="new-annotation-timestamp">
          {timestamp}
        </span>
      </div>
    )
  }

  render() {
    const {
      dygraph,
      isTempHovering,
      tempAnnotation,
      tempAnnotation: {startTime, endTime},
      staticLegendHeight,
    } = this.props

    const crosshairOne = Math.max(-1000, dygraph.toDomXCoord(startTime))
    const crosshairTwo = dygraph.toDomXCoord(endTime)

    const isDragging = startTime !== endTime
    const flagOneClass =
      crosshairOne < crosshairTwo
        ? 'annotation-span--left-flag dragging'
        : 'annotation-span--right-flag dragging'
    const flagTwoClass =
      crosshairOne < crosshairTwo
        ? 'annotation-span--right-flag dragging'
        : 'annotation-span--left-flag dragging'
    const pointFlagClass = 'annotation-point--flag__dragging'

    return (
      <div>
        {isDragging &&
          <AnnotationWindow
            annotation={tempAnnotation}
            dygraph={dygraph}
<<<<<<< HEAD
            staticLegendHeight={staticLegendHeight}
=======
            active={true}
>>>>>>> f906b6bd
          />}
        <div
          className={classnames('new-annotation', {
            hover: isTempHovering,
          })}
          ref={el => (this.wrapper = el)}
          onMouseMove={this.handleMouseMove}
          onMouseOver={this.handleMouseOver}
          onMouseLeave={this.handleMouseLeave}
          onMouseUp={this.handleMouseUp}
          onMouseDown={this.handleMouseDown}
        >
          {isDragging &&
            <div
              className="new-annotation--crosshair"
              style={{left: crosshairTwo}}
            >
              {this.renderTimestamp(tempAnnotation.endTime)}
              <div className={flagTwoClass} />
            </div>}
          <div
            className="new-annotation--crosshair"
            style={{left: crosshairOne}}
          >
            {isDragging || this.renderTimestamp(tempAnnotation.startTime)}
            <div className={isDragging ? flagOneClass : pointFlagClass} />
          </div>
        </div>
      </div>
    )
  }
}

const {bool, func, number, shape, string} = PropTypes

NewAnnotation.contextTypes = {
  source: shape({
    links: shape({
      annotations: string,
    }),
  }),
}

NewAnnotation.propTypes = {
  dygraph: shape({}).isRequired,
  isTempHovering: bool,
  tempAnnotation: schema.annotation.isRequired,
  addAnnotationAsync: func.isRequired,
  onDismissAddingAnnotation: func.isRequired,
  onAddingAnnotationSuccess: func.isRequired,
  onUpdateAnnotation: func.isRequired,
  onMouseEnterTempAnnotation: func.isRequired,
  onMouseLeaveTempAnnotation: func.isRequired,
  staticLegendHeight: number,
}

const mdtp = {
  addAnnotationAsync: actions.addAnnotationAsync,
}

export default connect(null, mdtp)(OnClickOutside(NewAnnotation))<|MERGE_RESOLUTION|>--- conflicted
+++ resolved
@@ -138,11 +138,8 @@
           <AnnotationWindow
             annotation={tempAnnotation}
             dygraph={dygraph}
-<<<<<<< HEAD
+            active={true}
             staticLegendHeight={staticLegendHeight}
-=======
-            active={true}
->>>>>>> f906b6bd
           />}
         <div
           className={classnames('new-annotation', {
