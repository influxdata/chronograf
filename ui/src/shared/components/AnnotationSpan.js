import React, {PropTypes} from 'react'
import {connect} from 'react-redux'

import {EDITING} from 'shared/annotations/helpers'
import * as schema from 'shared/schemas'
import * as actions from 'shared/actions/annotations'
import AnnotationTooltip from 'shared/components/AnnotationTooltip'
import AnnotationWindow from 'shared/components/AnnotationWindow'

class AnnotationSpan extends React.Component {
  state = {
    isDragging: null,
    isMouseOver: null,
  }

  handleMouseEnter = direction => () => {
    this.setState({isMouseOver: direction})
  }

  handleMouseLeave = e => {
    const {annotation} = this.props

    if (e.relatedTarget.id === `tooltip-${annotation.id}`) {
      return this.setState({isDragging: null})
    }
    this.setState({isMouseOver: null})
  }

  handleDragStart = direction => () => {
    this.setState({isDragging: direction})
  }

  handleDragEnd = () => {
    const {annotation, updateAnnotationAsync} = this.props
    const [startTime, endTime] = [
      annotation.startTime,
      annotation.endTime,
    ].sort()
    const newAnnotation = {
      ...annotation,
      startTime,
      endTime,
    }
    updateAnnotationAsync(newAnnotation)

    this.setState({isDragging: null})
  }

  handleDrag = timeProp => e => {
    if (this.props.mode !== EDITING) {
      return
    }

    const {pageX} = e
    const {annotation, dygraph, updateAnnotation} = this.props

    if (pageX === 0) {
      return
    }

    const oldTime = +annotation[timeProp]
    const {left} = dygraph.graphDiv.getBoundingClientRect()
    const [startX, endX] = dygraph.xAxisRange()

    const graphX = pageX - left
    let newTime = dygraph.toDataXCoord(graphX)

    const minPercentChange = 0.5

    if (
      Math.abs(
        dygraph.toPercentXCoord(newTime) - dygraph.toPercentXCoord(oldTime)
      ) *
        100 <
      minPercentChange
    ) {
      return
    }

    if (newTime >= endX) {
      newTime = endX
    }

    if (newTime <= startX) {
      newTime = startX
    }

    updateAnnotation({...annotation, [timeProp]: `${newTime}`})
    e.preventDefault()
    e.stopPropagation()
  }

  renderLeftMarker(startTime, dygraph) {
    const isEditing = this.props.mode === EDITING
    const humanTime = `${new Date(+startTime)}`
    const {isDragging, isMouseOver} = this.state
    const {annotation} = this.props

    const flagClass = isDragging
      ? 'annotation-span--left-flag dragging'
      : 'annotation-span--left-flag'
    const markerClass = isDragging ? 'annotation dragging' : 'annotation'
    const clickClass = isEditing
      ? 'annotation--click-area editing'
      : 'annotation--click-area'

    const leftBound = dygraph.xAxisRange()[0]
    if (startTime < leftBound) {
      return null
    }
    const showTooltip = isDragging === 'left' || isMouseOver === 'left'

    const left = dygraph.toDomXCoord(startTime) + 16

    return (
      <div
        className={markerClass}
        style={{left: `${left}px`}}
        data-time-ms={startTime}
        data-time-local={humanTime}
      >
        {showTooltip &&
          <AnnotationTooltip
            isEditing={isEditing}
            timestamp={annotation.startTime}
            annotation={annotation}
            onMouseLeave={this.handleMouseLeave}
            annotationState={this.state}
          />}
        <div
          className={clickClass}
          draggable={true}
          onDrag={this.handleDrag('startTime')}
          onDragStart={this.handleDragStart('left')}
          onDragEnd={this.handleDragEnd}
          onMouseEnter={this.handleMouseEnter('left')}
          onMouseLeave={this.handleMouseLeave}
        />
        <div className={flagClass} />
      </div>
    )
  }

  renderRightMarker(endTime, dygraph) {
    const isEditing = this.props.mode === EDITING
    const humanTime = `${new Date(+endTime)}`
    const {isDragging, isMouseOver} = this.state
    const {annotation} = this.props

    const flagClass = isDragging
      ? 'annotation-span--right-flag dragging'
      : 'annotation-span--right-flag'
    const markerClass = isDragging ? 'annotation dragging' : 'annotation'
    const clickClass = isEditing
      ? 'annotation--click-area editing'
      : 'annotation--click-area'

    const rightBound = dygraph.xAxisRange()[1]
    if (rightBound < endTime) {
      return null
    }
    const showTooltip = isDragging === 'right' || isMouseOver === 'right'

    const left = `${dygraph.toDomXCoord(endTime) + 16}px`

    return (
      <div
        className={markerClass}
        style={{left}}
        data-time-ms={endTime}
        data-time-local={humanTime}
      >
        {showTooltip &&
          <AnnotationTooltip
            isEditing={isEditing}
            timestamp={annotation.endTime}
            annotation={annotation}
            onMouseLeave={this.handleMouseLeave}
            annotationState={this.state}
          />}
        <div
          className={clickClass}
          draggable={true}
          onDrag={this.handleDrag('endTime')}
          onDragStart={this.handleDragStart('right')}
          onDragEnd={this.handleDragEnd}
          onMouseEnter={this.handleMouseEnter('right')}
          onMouseLeave={this.handleMouseLeave}
        />
        <div className={flagClass} />
      </div>
    )
  }

  render() {
<<<<<<< HEAD
    const {annotation, dygraph, staticLegendHeight} = this.props
=======
    const {annotation, dygraph} = this.props
    const {isDragging} = this.state
>>>>>>> f906b6bd

    return (
      <div>
        <AnnotationWindow
          annotation={annotation}
          dygraph={dygraph}
<<<<<<< HEAD
          staticLegendHeight={staticLegendHeight}
=======
          active={isDragging}
>>>>>>> f906b6bd
        />
        {this.renderLeftMarker(annotation.startTime, dygraph)}
        {this.renderRightMarker(annotation.endTime, dygraph)}
      </div>
    )
  }
}

AnnotationSpan.propTypes = {
  annotation: schema.annotation.isRequired,
  mode: PropTypes.string.isRequired,
  dygraph: PropTypes.shape({}).isRequired,
  staticLegendHeight: PropTypes.number.isRequired,
  updateAnnotationAsync: PropTypes.func.isRequired,
  updateAnnotation: PropTypes.func.isRequired,
}

const mdtp = {
  updateAnnotationAsync: actions.updateAnnotationAsync,
  updateAnnotation: actions.updateAnnotation,
}

export default connect(null, mdtp)(AnnotationSpan)<|MERGE_RESOLUTION|>--- conflicted
+++ resolved
@@ -193,23 +193,16 @@
   }
 
   render() {
-<<<<<<< HEAD
     const {annotation, dygraph, staticLegendHeight} = this.props
-=======
-    const {annotation, dygraph} = this.props
     const {isDragging} = this.state
->>>>>>> f906b6bd
 
     return (
       <div>
         <AnnotationWindow
           annotation={annotation}
           dygraph={dygraph}
-<<<<<<< HEAD
+          active={isDragging}
           staticLegendHeight={staticLegendHeight}
-=======
-          active={isDragging}
->>>>>>> f906b6bd
         />
         {this.renderLeftMarker(annotation.startTime, dygraph)}
         {this.renderRightMarker(annotation.endTime, dygraph)}
