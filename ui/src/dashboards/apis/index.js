import AJAX from 'utils/ajax';

export function getDashboards() {
  return AJAX({
    method: 'GET',
    resource: 'dashboards',
  });
}

export function updateDashboard(dashboard) {
  return AJAX({
    method: 'PUT',
    url: dashboard.links.self,
    data: dashboard,
  });
}

<<<<<<< HEAD
export function updateDashboardCell(cell) {
  return AJAX({
    method: 'PUT',
    url: cell.links.self,
    data: cell,
  })
=======
export const createDashboard = async (dashboard) => {
  try {
    return await AJAX({
      method: 'POST',
      resource: 'dashboards',
      data: dashboard,
    })
  } catch (error) {
    console.error(error)
    throw error
  }
>>>>>>> 00ea8872
}<|MERGE_RESOLUTION|>--- conflicted
+++ resolved
@@ -15,14 +15,14 @@
   });
 }
 
-<<<<<<< HEAD
 export function updateDashboardCell(cell) {
   return AJAX({
     method: 'PUT',
     url: cell.links.self,
     data: cell,
   })
-=======
+}
+
 export const createDashboard = async (dashboard) => {
   try {
     return await AJAX({
@@ -34,5 +34,4 @@
     console.error(error)
     throw error
   }
->>>>>>> 00ea8872
 }