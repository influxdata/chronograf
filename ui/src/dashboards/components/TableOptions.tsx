import React, {Component} from 'react'
import {connect} from 'react-redux'
import {bindActionCreators} from 'redux'

import GraphOptionsCustomizeFields from 'src/dashboards/components/GraphOptionsCustomizeFields'
import GraphOptionsFixFirstColumn from 'src/dashboards/components/GraphOptionsFixFirstColumn'
import GraphOptionsSortBy from 'src/dashboards/components/GraphOptionsSortBy'
import GraphOptionsTimeAxis from 'src/dashboards/components/GraphOptionsTimeAxis'
import GraphOptionsTimeFormat from 'src/dashboards/components/GraphOptionsTimeFormat'
import FancyScrollbar from 'src/shared/components/FancyScrollbar'

import _ from 'lodash'

import ThresholdsList from 'src/shared/components/ThresholdsList'
import ThresholdsListTypeToggle from 'src/shared/components/ThresholdsListTypeToggle'

import {updateTableOptions} from 'src/dashboards/actions/cellEditorOverlay'
import {TIME_FIELD_DEFAULT} from 'src/shared/constants/tableGraph'
import {QueryConfig} from 'src/types/query'
import {ErrorHandling} from 'src/shared/decorators/errors'

interface Option {
  text: string
  key: string
}

interface RenamableField {
  internalName: string
  displayName: string
  visible: boolean
}

interface Options {
  timeFormat: string
  verticalTimeAxis: boolean
  sortBy: RenamableField
  fieldNames: RenamableField[]
  fixFirstColumn: boolean
}

interface Props {
  queryConfigs: QueryConfig[]
  handleUpdateTableOptions: (options: Options) => void
  tableOptions: Options
  onResetFocus: () => void
}

@ErrorHandling
export class TableOptions extends Component<Props, {}> {
  constructor(props) {
    super(props)
    this.moveField = this.moveField.bind(this)
  }

  public render() {
    const {
      tableOptions: {timeFormat, fieldNames, verticalTimeAxis, fixFirstColumn},
      onResetFocus,
      tableOptions,
    } = this.props

    const tableSortByOptions = fieldNames.map(field => ({
      key: field.internalName,
      text: field.displayName || field.internalName,
    }))

    return (
      <FancyScrollbar
        className="display-options--cell y-axis-controls"
        autoHide={false}
      >
        <div className="display-options--cell-wrapper">
          <h5 className="display-options--header">Table Controls</h5>
          <div className="form-group-wrapper">
            <GraphOptionsTimeFormat
              timeFormat={timeFormat}
              onTimeFormatChange={this.handleTimeFormatChange}
            />
            <GraphOptionsTimeAxis
              verticalTimeAxis={verticalTimeAxis}
              onToggleVerticalTimeAxis={this.handleToggleVerticalTimeAxis}
            />
            <GraphOptionsSortBy
              selected={tableOptions.sortBy || TIME_FIELD_DEFAULT}
              sortByOptions={tableSortByOptions}
              onChooseSortBy={this.handleChooseSortBy}
            />
            <GraphOptionsFixFirstColumn
              fixed={fixFirstColumn}
              onToggleFixFirstColumn={this.handleToggleFixFirstColumn}
            />
          </div>
          <GraphOptionsCustomizeFields
            fields={fieldNames}
            onFieldUpdate={this.handleFieldUpdate}
            moveField={this.moveField}
          />
          <ThresholdsList showListHeading={true} onResetFocus={onResetFocus} />
          <div className="form-group-wrapper graph-options-group">
            <ThresholdsListTypeToggle containerClass="form-group col-xs-6" />
          </div>
        </div>
      </FancyScrollbar>
    )
  }

<<<<<<< HEAD
=======
  private get fieldNames() {
    const {
      tableOptions: {fieldNames},
    } = this.props
    return fieldNames || []
  }

  private get timeField() {
    return (
      this.fieldNames.find(f => f.internalName === 'time') || TIME_FIELD_DEFAULT
    )
  }

>>>>>>> 8bab54d3
  private moveField(dragIndex, hoverIndex) {
    const {handleUpdateTableOptions, tableOptions} = this.props
    const {fieldNames} = tableOptions

    const dragField = fieldNames[dragIndex]
    const removedFields = _.concat(
      _.slice(fieldNames, 0, dragIndex),
      _.slice(fieldNames, dragIndex + 1)
    )
    const addedFields = _.concat(
      _.slice(removedFields, 0, hoverIndex),
      [dragField],
      _.slice(removedFields, hoverIndex)
    )
    handleUpdateTableOptions({
      ...tableOptions,
      fieldNames: addedFields,
    })
  }

  private handleChooseSortBy = (option: Option) => {
    const {tableOptions, handleUpdateTableOptions} = this.props
    const sortBy = {
      displayName: option.text === option.key ? '' : option.text,
      internalName: option.key,
      visible: true,
    }

    handleUpdateTableOptions({...tableOptions, sortBy})
  }

  private handleTimeFormatChange = timeFormat => {
    const {tableOptions, handleUpdateTableOptions} = this.props
    handleUpdateTableOptions({...tableOptions, timeFormat})
  }

  private handleToggleVerticalTimeAxis = verticalTimeAxis => () => {
    const {tableOptions, handleUpdateTableOptions} = this.props
    handleUpdateTableOptions({...tableOptions, verticalTimeAxis})
  }

  private handleToggleFixFirstColumn = () => {
    const {handleUpdateTableOptions, tableOptions} = this.props
    const fixFirstColumn = !tableOptions.fixFirstColumn
    handleUpdateTableOptions({...tableOptions, fixFirstColumn})
  }

  private handleFieldUpdate = field => {
    const {handleUpdateTableOptions, tableOptions} = this.props
    const {sortBy, fieldNames} = tableOptions
    const updatedFields = fieldNames.map(
      f => (f.internalName === field.internalName ? field : f)
    )
    const updatedSortBy =
      sortBy.internalName === field.internalName
        ? {...sortBy, displayName: field.displayName}
        : sortBy

    handleUpdateTableOptions({
      ...tableOptions,
      fieldNames: updatedFields,
      sortBy: updatedSortBy,
    })
  }
}

const mapStateToProps = ({
  cellEditorOverlay: {
    cell: {tableOptions},
  },
}) => ({
  tableOptions,
})

const mapDispatchToProps = dispatch => ({
  handleUpdateTableOptions: bindActionCreators(updateTableOptions, dispatch),
})

export default connect(mapStateToProps, mapDispatchToProps)(TableOptions)<|MERGE_RESOLUTION|>--- conflicted
+++ resolved
@@ -104,12 +104,8 @@
     )
   }
 
-<<<<<<< HEAD
-=======
   private get fieldNames() {
-    const {
-      tableOptions: {fieldNames},
-    } = this.props
+    const {tableOptions: {fieldNames}} = this.props
     return fieldNames || []
   }
 
@@ -119,7 +115,6 @@
     )
   }
 
->>>>>>> 8bab54d3
   private moveField(dragIndex, hoverIndex) {
     const {handleUpdateTableOptions, tableOptions} = this.props
     const {fieldNames} = tableOptions
@@ -186,11 +181,7 @@
   }
 }
 
-const mapStateToProps = ({
-  cellEditorOverlay: {
-    cell: {tableOptions},
-  },
-}) => ({
+const mapStateToProps = ({cellEditorOverlay: {cell: {tableOptions}}}) => ({
   tableOptions,
 })
 
