--- conflicted
+++ resolved
@@ -136,12 +136,7 @@
     const {
       singleStatColors,
       singleStatType,
-<<<<<<< HEAD
-      tableOptions: {timeFormat},
-      tableOptions: {wrapping},
-=======
-      tableOptions: {timeFormat, columnNames: columns},
->>>>>>> a0f53f5b
+      tableOptions: {timeFormat, wrapping, columnNames: columns},
     } = this.props
 
     const disableAddThreshold = singleStatColors.length > MAX_THRESHOLDS
