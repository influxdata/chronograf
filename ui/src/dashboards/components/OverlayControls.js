import React, {PropTypes} from 'react'
import classnames from 'classnames'

import ConfirmButtons from 'src/admin/components/ConfirmButtons'

<<<<<<< HEAD
const OverlayControls = () => (
  <div className="overlay-controls">
    <h3 className="overlay--graph-name">Graph Editor</h3>
    <div className="overlay-controls--right">
      <p>Visualization Type:</p>
      <ul className="toggle toggle-sm">
        <li className="toggle-btn active">Line</li>
        <li className="toggle-btn">Stacked</li>
        <li className="toggle-btn">Step-plot</li>
        <li className="toggle-btn">SingleStat</li>
      </ul>
      <ConfirmButtons />
    </div>
  </div>
)
=======
const OverlayControls = (props) => {
  const {graphTypes, selectedGraphType, onSelectGraphType} = props
  return (
    <div className="overlay-controls">
      <h3>Graph</h3>
      <div>
        <h4>Type:</h4>
        <ul>
          {graphTypes.map(type =>
            <li
              key={type}
              className={classnames('radioItem', {selected: type === selectedGraphType})}
              onClick={() => onSelectGraphType(type)}>{type}
            </li>
          )}
        </ul>
      </div>
      <ConfirmButtons />
    </div>
  )
}

const {
  arrayOf,
  func,
  string,
} = PropTypes

OverlayControls.propTypes = {
  graphTypes: arrayOf(string).isRequired,
  selectedGraphType: string.isRequired,
  onSelectGraphType: func.isRequired,
}
>>>>>>> 21598e45

export default OverlayControls<|MERGE_RESOLUTION|>--- conflicted
+++ resolved
@@ -3,41 +3,24 @@
 
 import ConfirmButtons from 'src/admin/components/ConfirmButtons'
 
-<<<<<<< HEAD
-const OverlayControls = () => (
-  <div className="overlay-controls">
-    <h3 className="overlay--graph-name">Graph Editor</h3>
-    <div className="overlay-controls--right">
-      <p>Visualization Type:</p>
-      <ul className="toggle toggle-sm">
-        <li className="toggle-btn active">Line</li>
-        <li className="toggle-btn">Stacked</li>
-        <li className="toggle-btn">Step-plot</li>
-        <li className="toggle-btn">SingleStat</li>
-      </ul>
-      <ConfirmButtons />
-    </div>
-  </div>
-)
-=======
 const OverlayControls = (props) => {
   const {graphTypes, selectedGraphType, onSelectGraphType} = props
   return (
     <div className="overlay-controls">
-      <h3>Graph</h3>
-      <div>
-        <h4>Type:</h4>
-        <ul>
+      <h3 className="overlay--graph-name">Graph Editor</h3>
+      <div className="overlay-controls--right">
+        <p>Visualization Type:</p>
+        <ul className="toggle toggle-sm">
           {graphTypes.map(type =>
             <li
               key={type}
-              className={classnames('radioItem', {selected: type === selectedGraphType})}
+              className={classnames('toggle-btn', {active: type === selectedGraphType})}
               onClick={() => onSelectGraphType(type)}>{type}
             </li>
           )}
         </ul>
+        <ConfirmButtons />
       </div>
-      <ConfirmButtons />
     </div>
   )
 }
@@ -53,6 +36,5 @@
   selectedGraphType: string.isRequired,
   onSelectGraphType: func.isRequired,
 }
->>>>>>> 21598e45
 
 export default OverlayControls